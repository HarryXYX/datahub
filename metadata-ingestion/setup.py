--- conflicted
+++ resolved
@@ -582,12 +582,8 @@
     "unity-catalog": databricks | sql_common,
     # databricks is alias for unity-catalog and needs to be kept in sync
     "databricks": databricks | sql_common,
-<<<<<<< HEAD
     "fivetran": snowflake_common | bigquery_common | sqlalchemy_lib | sqlglot_lib| {"requests"},
-=======
-    "fivetran": snowflake_common | bigquery_common | sqlalchemy_lib | sqlglot_lib,
     "snaplogic": set(),
->>>>>>> 1e749d0c
     "qlik-sense": sqlglot_lib | {"requests", "websocket-client"},
     "sigma": sqlglot_lib | {"requests"},
     "sac": sac,
