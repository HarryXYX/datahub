--- conflicted
+++ resolved
@@ -736,11 +736,8 @@
             "cassandra",
             "neo4j",
             "vertexai",
-<<<<<<< HEAD
             "msfabric",
-=======
-            "mssql-odbc"
->>>>>>> 3d464941
+            "mssql-odbc",
         ]
         if plugin
         for dependency in plugins[plugin]
