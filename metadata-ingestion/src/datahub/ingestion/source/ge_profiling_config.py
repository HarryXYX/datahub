--- conflicted
+++ resolved
@@ -191,12 +191,8 @@
 
     profile_external_tables: bool = Field(
         default=False,
-<<<<<<< HEAD
         description="Whether to profile external tables. Only Snowflake, BigQuery and Redshift support this.",
-=======
-        description="Whether to profile external tables. Only Snowflake and Redshift supports this.",
-        schema_extra={"supported_sources": ["redshift", "snowflake"]},
->>>>>>> 9a32dd7f
+        schema_extra={"supported_sources": ["redshift", "snowflake", "bigquery"]},
     )
 
     tags_to_ignore_sampling: Optional[List[str]] = pydantic.Field(
