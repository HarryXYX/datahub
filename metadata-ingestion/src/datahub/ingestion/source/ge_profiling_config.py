import datetime
import logging
import os
from typing import Annotated, Any, Dict, List, Optional

import pydantic
from pydantic.fields import Field

from datahub.configuration.common import AllowDenyPattern, ConfigModel, SupportedSources
from datahub.ingestion.source_config.operation_config import OperationConfig

_PROFILING_FLAGS_TO_REPORT = {
    "turn_off_expensive_profiling_metrics",
    "profile_table_level_only",
    "query_combiner_enabled",
    # all include_field_ flags are reported.
}

logger = logging.getLogger(__name__)


class GEProfilingBaseConfig(ConfigModel):
    enabled: bool = Field(
        default=False, description="Whether profiling should be done."
    )
    operation_config: OperationConfig = Field(
        default_factory=OperationConfig,
        description="Experimental feature. To specify operation configs.",
    )
    limit: Optional[int] = Field(
        default=None,
        description="Max number of documents to profile. By default, profiles all documents.",
    )
    offset: Optional[int] = Field(
        default=None,
        description="Offset in documents to profile. By default, uses no offset.",
    )
    profile_table_level_only: bool = Field(
        default=False,
        description="Whether to perform profiling at table-level only, or include column-level profiling as well.",
    )

    include_field_null_count: bool = Field(
        default=True,
        description="Whether to profile for the number of nulls for each column.",
    )
    include_field_distinct_count: bool = Field(
        default=True,
        description="Whether to profile for the number of distinct values for each column.",
    )
    include_field_min_value: bool = Field(
        default=True,
        description="Whether to profile for the min value of numeric columns.",
    )
    include_field_max_value: bool = Field(
        default=True,
        description="Whether to profile for the max value of numeric columns.",
    )
    include_field_mean_value: bool = Field(
        default=True,
        description="Whether to profile for the mean value of numeric columns.",
    )
    include_field_median_value: bool = Field(
        default=True,
        description="Whether to profile for the median value of numeric columns.",
    )
    include_field_stddev_value: bool = Field(
        default=True,
        description="Whether to profile for the standard deviation of numeric columns.",
    )
    include_field_quantiles: bool = Field(
        default=False,
        description="Whether to profile for the quantiles of numeric columns.",
    )
    include_field_distinct_value_frequencies: bool = Field(
        default=False, description="Whether to profile for distinct value frequencies."
    )
    include_field_histogram: bool = Field(
        default=False,
        description="Whether to profile for the histogram for numeric fields.",
    )
    include_field_sample_values: bool = Field(
        default=True,
        description="Whether to profile for the sample values for all columns.",
    )

    # The default of (5 * cpu_count) is adopted from the default max_workers
    # parameter of ThreadPoolExecutor. Given that profiling is often an I/O-bound
    # task, it may make sense to increase this default value in the future.
    # https://docs.python.org/3/library/concurrent.futures.html#concurrent.futures.ThreadPoolExecutor
    max_workers: int = Field(
        default=5 * (os.cpu_count() or 4),
        description="Number of worker threads to use for profiling. Set to 1 to disable.",
    )


class GEProfilingConfig(GEProfilingBaseConfig):
    report_dropped_profiles: bool = Field(
        default=False,
        description="Whether to report datasets or dataset columns which were not profiled. Set to `True` for debugging purposes.",
    )

    turn_off_expensive_profiling_metrics: bool = Field(
        default=False,
        description="Whether to turn off expensive profiling or not. This turns off profiling for quantiles, distinct_value_frequencies, histogram & sample_values. This also limits maximum number of fields being profiled to 10.",
    )

    field_sample_values_limit: int = Field(
        default=20,
        description="Upper limit for number of sample values to collect for all columns.",
    )

    _allow_deny_patterns: AllowDenyPattern = pydantic.PrivateAttr(
        default=AllowDenyPattern.allow_all(),
    )
    max_number_of_fields_to_profile: Optional[pydantic.PositiveInt] = Field(
        default=None,
        description="A positive integer that specifies the maximum number of columns to profile for "
        "any table. `None` implies all columns. The cost of profiling goes up significantly as the "
        "number of columns to profile goes up.",
    )

    profile_if_updated_since_days: Annotated[
        Optional[pydantic.PositiveFloat], SupportedSources(["snowflake", "bigquery"])
    ] = Field(
        default=None,
        description="Profile table only if it has been updated since these many number of days. "
        "If set to `null`, no constraint of last modified time for tables to profile. "
        "Supported only in `snowflake` and `BigQuery`.",
    )

    profile_table_size_limit: Annotated[
        Optional[int],
        SupportedSources(["snowflake", "bigquery", "unity-catalog", "oracle"]),
    ] = Field(
        default=5,
        description="Profile tables only if their size is less than specified GBs. If set to `null`, "
        "no limit on the size of tables to profile. Supported only in `Snowflake`, `BigQuery` and "
        "`Databricks`. Supported for `Oracle` based on calculated size from gathered stats.",
    )

    profile_table_row_limit: Annotated[
        Optional[int], SupportedSources(["snowflake", "bigquery", "oracle"])
    ] = Field(
        default=5000000,
        description="Profile tables only if their row count is less than specified count. "
        "If set to `null`, no limit on the row count of tables to profile. Supported only in "
        "`Snowflake`, `BigQuery`. Supported for `Oracle` based on gathered stats.",
    )

    profile_table_row_count_estimate_only: Annotated[
        bool, SupportedSources(["postgres", "mysql"])
    ] = Field(
        default=False,
        description="Use an approximate query for row count. This will be much faster but slightly "
        "less accurate. Only supported for Postgres and MySQL. ",
    )

    # The query combiner enables us to combine multiple queries into a single query,
    # reducing the number of round-trips to the database and speeding up profiling.
    query_combiner_enabled: bool = Field(
        default=True,
        description="*This feature is still experimental and can be disabled if it causes issues.* Reduces the total number of queries issued and speeds up profiling by dynamically combining SQL queries where possible.",
    )

    # Hidden option - used for debugging purposes.
    catch_exceptions: bool = Field(default=True, description="")

    partition_profiling_enabled: Annotated[
        bool, SupportedSources(["athena", "bigquery"])
    ] = Field(
        default=True,
        description="Whether to profile partitioned tables. Only BigQuery and Aws Athena supports this. "
        "If enabled, latest partition data is used for profiling.",
    )
    partition_datetime: Annotated[
        Optional[datetime.datetime], SupportedSources(["bigquery"])
    ] = Field(
        default=None,
        description="If specified, profile only the partition which matches this datetime. "
        "If not specified, profile the latest partition. Only Bigquery supports this.",
    )
    use_sampling: Annotated[bool, SupportedSources(["bigquery", "snowflake"])] = Field(
        default=True,
        description="Whether to profile column level stats on sample of table. Only BigQuery and Snowflake support this. "
        "If enabled, profiling is done on rows sampled from table. Sampling is not done for smaller tables. ",
    )

    sample_size: Annotated[int, SupportedSources(["bigquery", "snowflake"])] = Field(
        default=10000,
        description="Number of rows to be sampled from table for column level profiling."
        "Applicable only if `use_sampling` is set to True.",
    )

    profile_external_tables: Annotated[
        bool, SupportedSources(["redshift", "snowflake"])
    ] = Field(
        default=False,
<<<<<<< HEAD
        description="Whether to profile external tables. Only Snowflake, BigQuery and Redshift support this.",
        schema_extra={"supported_sources": ["redshift", "snowflake", "bigquery"]},
=======
        description="Whether to profile external tables. Only Snowflake and Redshift supports this.",
>>>>>>> 4bf3f0e6
    )

    tags_to_ignore_sampling: Optional[List[str]] = pydantic.Field(
        default=None,
        description=(
            "Fixed list of tags to ignore sampling."
            " If not specified, tables will be sampled based on `use_sampling`."
        ),
    )

    profile_nested_fields: bool = Field(
        default=False,
        description="Whether to profile complex types like structs, arrays and maps. ",
    )

    @pydantic.root_validator(pre=True)
    def deprecate_bigquery_temp_table_schema(cls, values):
        # TODO: Update docs to remove mention of this field.
        if "bigquery_temp_table_schema" in values:
            logger.warning(
                "The bigquery_temp_table_schema config is no longer required. Please remove it from your config.",
            )
            del values["bigquery_temp_table_schema"]
        return values

    @pydantic.root_validator(pre=True)
    def ensure_field_level_settings_are_normalized(
        cls: "GEProfilingConfig", values: Dict[str, Any]
    ) -> Dict[str, Any]:
        max_num_fields_to_profile_key = "max_number_of_fields_to_profile"
        max_num_fields_to_profile = values.get(max_num_fields_to_profile_key)

        # Disable all field-level metrics.
        if values.get("profile_table_level_only"):
            for field_level_metric in cls.__fields__:
                if field_level_metric.startswith("include_field_"):
                    if values.get(field_level_metric):
                        raise ValueError(
                            "Cannot enable field-level metrics if profile_table_level_only is set"
                        )
                    values[field_level_metric] = False

            assert max_num_fields_to_profile is None, (
                f"{max_num_fields_to_profile_key} should be set to None"
            )

        # Disable expensive queries.
        if values.get("turn_off_expensive_profiling_metrics"):
            expensive_field_level_metrics: List[str] = [
                "include_field_quantiles",
                "include_field_distinct_value_frequencies",
                "include_field_histogram",
                "include_field_sample_values",
            ]
            for expensive_field_metric in expensive_field_level_metrics:
                values.setdefault(expensive_field_metric, False)

            # By default, we profile at most 10 non-filtered columns in this mode.
            values.setdefault(max_num_fields_to_profile_key, 10)

        return values

    def any_field_level_metrics_enabled(self) -> bool:
        return any(
            getattr(self, field_name)
            for field_name in self.__fields__
            if field_name.startswith("include_field_")
        )

    def config_for_telemetry(self) -> Dict[str, Any]:
        config_dict = self.dict()

        return {
            flag: config_dict[flag]
            for flag in config_dict
            if flag in _PROFILING_FLAGS_TO_REPORT or flag.startswith("include_field_")
        }<|MERGE_RESOLUTION|>--- conflicted
+++ resolved
@@ -196,12 +196,7 @@
         bool, SupportedSources(["redshift", "snowflake"])
     ] = Field(
         default=False,
-<<<<<<< HEAD
         description="Whether to profile external tables. Only Snowflake, BigQuery and Redshift support this.",
-        schema_extra={"supported_sources": ["redshift", "snowflake", "bigquery"]},
-=======
-        description="Whether to profile external tables. Only Snowflake and Redshift supports this.",
->>>>>>> 4bf3f0e6
     )
 
     tags_to_ignore_sampling: Optional[List[str]] = pydantic.Field(
