--- conflicted
+++ resolved
@@ -1,1377 +1,652 @@
-<<<<<<< HEAD
-import logging
-from concurrent.futures import ThreadPoolExecutor, as_completed
-from dataclasses import dataclass
-from typing import Dict, Iterable, Iterator, List, Optional
-
-from datahub.emitter.mce_builder import (
-    make_data_platform_urn,
-    make_dataset_urn_with_platform_instance,
-)
-from datahub.emitter.mcp import MetadataChangeProposalWrapper
-from datahub.ingestion.api.common import PipelineContext
-from datahub.ingestion.api.decorators import (
-    SupportStatus,
-    capability,
-    config_class,
-    platform_name,
-    support_status,
-)
-from datahub.ingestion.api.source import (
-    MetadataWorkUnitProcessor,
-    SourceCapability,
-    SourceReport,
-)
-from datahub.ingestion.api.workunit import MetadataWorkUnit
-from datahub.ingestion.source.common.subtypes import SourceCapabilityModifier
-from datahub.ingestion.source.dremio.dremio_api import (
-    DremioAPIOperations,
-    DremioEdition,
-)
-from datahub.ingestion.source.dremio.dremio_aspects import DremioAspects
-from datahub.ingestion.source.dremio.dremio_config import (
-    DremioSourceConfig,
-    DremioSourceMapping,
-)
-from datahub.ingestion.source.dremio.dremio_datahub_source_mapping import (
-    DremioToDataHubSourceTypeMapping,
-)
-from datahub.ingestion.source.dremio.dremio_entities import (
-    DremioCatalog,
-    DremioContainer,
-    DremioDataset,
-    DremioDatasetType,
-    DremioGlossaryTerm,
-    DremioQuery,
-    DremioSourceContainer,
-)
-from datahub.ingestion.source.dremio.dremio_profiling import DremioProfiler
-from datahub.ingestion.source.dremio.dremio_reporting import DremioSourceReport
-from datahub.ingestion.source.state.profiling_state_handler import ProfilingHandler
-from datahub.ingestion.source.state.redundant_run_skip_handler import (
-    RedundantUsageRunSkipHandler,
-)
-from datahub.ingestion.source.state.stale_entity_removal_handler import (
-    StaleEntityRemovalHandler,
-)
-from datahub.ingestion.source.state.stateful_ingestion_base import (
-    StatefulIngestionSourceBase,
-)
-from datahub.ingestion.source_report.ingestion_stage import (
-    LINEAGE_EXTRACTION,
-    METADATA_EXTRACTION,
-    PROFILING,
-)
-from datahub.metadata.com.linkedin.pegasus2avro.dataset import (
-    DatasetLineageTypeClass,
-    UpstreamClass,
-    UpstreamLineage,
-)
-from datahub.metadata.schema_classes import SchemaMetadataClass
-from datahub.metadata.urns import CorpUserUrn
-from datahub.sql_parsing.sql_parsing_aggregator import (
-    KnownQueryLineageInfo,
-    ObservedQuery,
-    SqlParsingAggregator,
-)
-
-logger = logging.getLogger(__name__)
-
-
-@dataclass
-class DremioSourceMapEntry:
-    platform: str
-    source_name: str
-    dremio_source_category: str
-    root_path: str = ""
-    database_name: str = ""
-    platform_instance: Optional[str] = None
-    env: Optional[str] = None
-
-
-@platform_name("Dremio")
-@config_class(DremioSourceConfig)
-@support_status(SupportStatus.CERTIFIED)
-@capability(
-    SourceCapability.CONTAINERS,
-    "Enabled by default",
-    subtype_modifier=[
-        SourceCapabilityModifier.DREMIO_SPACE,
-        SourceCapabilityModifier.DREMIO_SOURCE,
-    ],
-)
-@capability(SourceCapability.DATA_PROFILING, "Optionally enabled via configuration")
-@capability(SourceCapability.DESCRIPTIONS, "Enabled by default")
-@capability(SourceCapability.DOMAINS, "Supported via the `domain` config field")
-@capability(
-    SourceCapability.LINEAGE_COARSE,
-    "Enabled by default",
-    subtype_modifier=[
-        SourceCapabilityModifier.TABLE,
-    ],
-)
-@capability(
-    SourceCapability.LINEAGE_FINE,
-    "Extract column-level lineage",
-    subtype_modifier=[
-        SourceCapabilityModifier.TABLE,
-    ],
-)
-@capability(SourceCapability.OWNERSHIP, "Enabled by default")
-@capability(SourceCapability.PLATFORM_INSTANCE, "Enabled by default")
-@capability(SourceCapability.USAGE_STATS, "Enabled by default to get usage stats")
-class DremioSource(StatefulIngestionSourceBase):
-    """
-    This plugin integrates with Dremio to extract and ingest metadata into DataHub.
-    The following types of metadata are extracted:
-
-    - Metadata for Spaces, Folders, Sources, and Datasets:
-        - Includes physical and virtual datasets, with detailed information about each dataset.
-        - Extracts metadata about Dremio's organizational hierarchy: Spaces (top-level), Folders (sub-level), and Sources (external data connections).
-
-    - Schema and Column Information:
-        - Column types and schema metadata associated with each physical and virtual dataset.
-        - Extracts column-level metadata, such as names, data types, and descriptions, if available.
-
-    - Lineage Information:
-        - Dataset-level and column-level lineage tracking:
-            - Dataset-level lineage shows dependencies and relationships between physical and virtual datasets.
-            - Column-level lineage tracks transformations applied to individual columns across datasets.
-        - Lineage information helps trace the flow of data and transformations within Dremio.
-
-    - Ownership and Glossary Terms:
-        - Metadata related to ownership of datasets, extracted from Dremio’s ownership model.
-        - Glossary terms and business metadata associated with datasets, providing additional context to the data.
-        - Note: Ownership information will only be available for the Cloud and Enterprise editions, it will not be available for the Community edition.
-
-    - Optional SQL Profiling (if enabled):
-        - Table, row, and column statistics can be profiled and ingested via optional SQL queries.
-        - Extracts statistics about tables and columns, such as row counts and data distribution, for better insight into the dataset structure.
-    """
-
-    config: DremioSourceConfig
-    report: DremioSourceReport
-
-    def __init__(self, config: DremioSourceConfig, ctx: PipelineContext):
-        super().__init__(config, ctx)
-        self.default_db = "dremio"
-        self.config = config
-        self.report = DremioSourceReport()
-
-        # Sync time window fields between flattened config and usage config for consistency
-        # Temporarily disabled due to Pydantic issue in BaseUsageConfig
-        # self.config.usage.start_time = self.config.start_time
-        # self.config.usage.end_time = self.config.end_time
-        # self.config.usage.bucket_duration = self.config.bucket_duration
-
-        # Set time window for query lineage extraction
-        self.report.window_start_time, self.report.window_end_time = (
-            self.config.start_time,
-            self.config.end_time,
-        )
-
-        self.source_map: Dict[str, DremioSourceMapEntry] = dict()
-
-        # Initialize API operations
-        self.dremio_api = DremioAPIOperations(self.config, self.report)
-
-        # Initialize catalog
-        self.dremio_catalog = DremioCatalog(self.dremio_api)
-
-        # Initialize aspects
-        self.dremio_aspects = DremioAspects(
-            platform=self.get_platform(),
-            domain=self.config.domain,
-            ingest_owner=self.config.ingest_owner,
-            platform_instance=self.config.platform_instance,
-            env=self.config.env,
-            ui_url=self.dremio_api.ui_url,
-        )
-        self.max_workers = config.max_workers
-
-        self.sql_parsing_aggregator = SqlParsingAggregator(
-            platform=make_data_platform_urn(self.get_platform()),
-            platform_instance=self.config.platform_instance,
-            env=self.config.env,
-            graph=self.ctx.graph,
-            generate_usage_statistics=False,  # Temporarily disabled due to Pydantic issue
-            generate_operations=True,
-            usage_config=None,  # Temporarily disabled due to Pydantic issue
-        )
-        self.report.sql_aggregator = self.sql_parsing_aggregator.report
-
-        # Stateful handlers (like Snowflake and BigQuery)
-        # Temporarily disabled due to Pydantic issue
-        self.redundant_usage_run_skip_handler: Optional[
-            RedundantUsageRunSkipHandler
-        ] = None
-        # if self.config.enable_stateful_usage_ingestion:
-        #     self.redundant_usage_run_skip_handler = RedundantUsageRunSkipHandler(
-        #         source=self,
-        #         config=self.config,
-        #         pipeline_name=self.ctx.pipeline_name,
-        #         run_id=self.ctx.run_id,
-        #     )
-
-        self.profiling_state_handler: Optional[ProfilingHandler] = None
-        if self.config.enable_stateful_profiling:
-            self.profiling_state_handler = ProfilingHandler(
-                source=self,
-                config=self.config,
-                pipeline_name=self.ctx.pipeline_name,
-                run_id=self.ctx.run_id,
-            )
-
-        # For profiling
-        self.profiler = DremioProfiler(
-            config, self.report, self.dremio_api, self.profiling_state_handler
-        )
-
-    @classmethod
-    def create(cls, config_dict: Dict, ctx: PipelineContext) -> "DremioSource":
-        config = DremioSourceConfig.parse_obj(config_dict)
-        return cls(config, ctx)
-
-    def get_platform(self) -> str:
-        return "dremio"
-
-    def _build_source_map(self) -> Dict[str, DremioSourceMapEntry]:
-        dremio_sources = self.dremio_catalog.get_sources()
-        source_mappings_config = self.config.source_mappings or []
-
-        source_map = build_dremio_source_map(dremio_sources, source_mappings_config)
-        logger.info(f"Full source map: {source_map}")
-
-        return source_map
-
-    def get_workunit_processors(self) -> List[Optional[MetadataWorkUnitProcessor]]:
-        return [
-            *super().get_workunit_processors(),
-            StaleEntityRemovalHandler.create(
-                self, self.config, self.ctx
-            ).workunit_processor,
-        ]
-
-    def get_workunits_internal(self) -> Iterable[MetadataWorkUnit]:
-        """
-        Internal method to generate workunits for Dremio metadata.
-        """
-
-        self.source_map = self._build_source_map()
-
-        with self.report.new_stage(METADATA_EXTRACTION):
-            # Process Containers using iterator
-            for container in self.dremio_catalog.get_containers_iter():
-                try:
-                    yield from self.process_container(container)
-                    logger.info(
-                        f"Dremio container {container.container_name} emitted successfully"
-                    )
-                except Exception as exc:
-                    self.report.num_containers_failed += 1
-                    self.report.report_failure(
-                        message="Failed to process Dremio container",
-                        context=f"{'.'.join(container.path)}.{container.container_name}",
-                        exc=exc,
-                    )
-
-            # Process Datasets
-            for dataset_info in self.dremio_catalog.get_datasets_iter():
-                try:
-                    yield from self.process_dataset(dataset_info)
-                    logger.info(
-                        f"Dremio dataset {'.'.join(dataset_info.path)}.{dataset_info.resource_name} emitted successfully"
-                    )
-                except Exception as exc:
-                    self.report.num_datasets_failed += 1  # Increment failed datasets
-                    self.report.report_failure(
-                        message="Failed to process Dremio dataset",
-                        context=f"{'.'.join(dataset_info.path)}.{dataset_info.resource_name}",
-                        exc=exc,
-                    )
-
-            # Process Glossary Terms
-            for glossary_term in self.dremio_catalog.get_glossary_terms_iter():
-                try:
-                    yield from self.process_glossary_term(glossary_term)
-                except Exception as exc:
-                    self.report.report_failure(
-                        message="Failed to process Glossary terms",
-                        context=f"{glossary_term.glossary_term}",
-                        exc=exc,
-                    )
-
-            # Optionally Process Query Lineage
-            if self.config.include_query_lineage:
-                with self.report.new_stage(LINEAGE_EXTRACTION):
-                    yield from self.get_query_lineage_workunits()
-
-            # Generate workunit for aggregated SQL parsing results
-            for mcp in self.sql_parsing_aggregator.gen_metadata():
-                yield mcp.as_workunit()
-
-            # Profiling
-            if self.config.is_profiling_enabled():
-                with (
-                    self.report.new_stage(PROFILING),
-                    ThreadPoolExecutor(
-                        max_workers=self.config.profiling.max_workers
-                    ) as executor,
-                ):
-                    # Collect datasets for profiling
-                    datasets_for_profiling = list(
-                        self.dremio_catalog.get_datasets_iter()
-                    )
-                    future_to_dataset = {
-                        executor.submit(self.generate_profiles, dataset): dataset
-                        for dataset in datasets_for_profiling
-                    }
-
-                    for future in as_completed(future_to_dataset):
-                        dataset_info = future_to_dataset[future]
-                        try:
-                            yield from future.result()
-                        except Exception as exc:
-                            self.report.profiling_skipped_other[
-                                dataset_info.resource_name
-                            ] += 1
-                            self.report.report_failure(
-                                message="Failed to profile dataset",
-                                context=f"{'.'.join(dataset_info.path)}.{dataset_info.resource_name}",
-                                exc=exc,
-                            )
-
-    def process_container(
-        self, container_info: DremioContainer
-    ) -> Iterable[MetadataWorkUnit]:
-        """
-        Process a Dremio container and generate metadata workunits.
-        """
-        container_urn = self.dremio_aspects.get_container_urn(
-            path=container_info.path, name=container_info.container_name
-        )
-
-        yield from self.dremio_aspects.populate_container_mcp(
-            container_urn, container_info
-        )
-
-    def process_dataset(
-        self, dataset_info: DremioDataset
-    ) -> Iterable[MetadataWorkUnit]:
-        """
-        Process a Dremio dataset and generate metadata workunits.
-        """
-
-        schema_str = ".".join(dataset_info.path)
-
-        dataset_name = f"{schema_str}.{dataset_info.resource_name}".lower()
-
-        self.report.report_entity_scanned(dataset_name, dataset_info.dataset_type.value)
-
-        # Use the new filter for consistent dataset filtering
-        if not self.dremio_api.filter.is_dataset_allowed(
-            dataset_info.resource_name,
-            dataset_info.path,
-            dataset_info.dataset_type.value,
-        ):
-            self.report.report_dropped(dataset_name)
-            return
-
-        dataset_urn = make_dataset_urn_with_platform_instance(
-            platform=make_data_platform_urn(self.get_platform()),
-            name=f"dremio.{dataset_name}",
-            env=self.config.env,
-            platform_instance=self.config.platform_instance,
-        )
-
-        for dremio_mcp in self.dremio_aspects.populate_dataset_mcp(
-            dataset_urn, dataset_info
-        ):
-            yield dremio_mcp
-            # Check if the emitted aspect is SchemaMetadataClass
-            if isinstance(
-                dremio_mcp.metadata, MetadataChangeProposalWrapper
-            ) and isinstance(dremio_mcp.metadata.aspect, SchemaMetadataClass):
-                self.sql_parsing_aggregator.register_schema(
-                    urn=dataset_urn,
-                    schema=dremio_mcp.metadata.aspect,
-                )
-
-        if dataset_info.dataset_type == DremioDatasetType.VIEW:
-            if (
-                self.dremio_catalog.edition == DremioEdition.ENTERPRISE
-                and dataset_info.parents
-            ):
-                yield from self.generate_view_lineage(
-                    parents=dataset_info.parents,
-                    dataset_urn=dataset_urn,
-                )
-
-            if dataset_info.sql_definition:
-                self.sql_parsing_aggregator.add_view_definition(
-                    view_urn=dataset_urn,
-                    view_definition=dataset_info.sql_definition,
-                    default_db=self.default_db,
-                    default_schema=dataset_info.default_schema,
-                )
-
-        elif dataset_info.dataset_type == DremioDatasetType.TABLE:
-            dremio_source = dataset_info.path[0] if dataset_info.path else None
-
-            if dremio_source:
-                upstream_urn = self._map_dremio_dataset_to_urn(
-                    dremio_source=dremio_source,
-                    dremio_path=dataset_info.path,
-                    dremio_dataset=dataset_info.resource_name,
-                )
-                logger.debug(f"Upstream dataset for {dataset_urn}: {upstream_urn}")
-
-                if upstream_urn:
-                    upstream_lineage = UpstreamLineage(
-                        upstreams=[
-                            UpstreamClass(
-                                dataset=upstream_urn,
-                                type=DatasetLineageTypeClass.COPY,
-                            )
-                        ]
-                    )
-                    mcp = MetadataChangeProposalWrapper(
-                        entityUrn=dataset_urn,
-                        aspect=upstream_lineage,
-                    )
-                    yield mcp.as_workunit()
-                    self.sql_parsing_aggregator.add_known_lineage_mapping(
-                        upstream_urn=upstream_urn,
-                        downstream_urn=dataset_urn,
-                        lineage_type=DatasetLineageTypeClass.COPY,
-                    )
-
-    def process_glossary_term(
-        self, glossary_term_info: DremioGlossaryTerm
-    ) -> Iterable[MetadataWorkUnit]:
-        """
-        Process a Dremio container and generate metadata workunits.
-        """
-
-        yield from self.dremio_aspects.populate_glossary_term_mcp(glossary_term_info)
-
-    def generate_profiles(
-        self, dataset_info: DremioDataset
-    ) -> Iterable[MetadataWorkUnit]:
-        schema_str = ".".join(dataset_info.path)
-        dataset_name = f"{schema_str}.{dataset_info.resource_name}".lower()
-        dataset_urn = make_dataset_urn_with_platform_instance(
-            platform=make_data_platform_urn(self.get_platform()),
-            name=f"dremio.{dataset_name}",
-            env=self.config.env,
-            platform_instance=self.config.platform_instance,
-        )
-        yield from self.profiler.get_workunits(dataset_info, dataset_urn)
-
-    def generate_view_lineage(
-        self, dataset_urn: str, parents: List[str]
-    ) -> Iterable[MetadataWorkUnit]:
-        """
-        Generate lineage information for views.
-        """
-        upstream_urns = [
-            make_dataset_urn_with_platform_instance(
-                platform=make_data_platform_urn(self.get_platform()),
-                name=f"dremio.{upstream_table.lower()}",
-                env=self.config.env,
-                platform_instance=self.config.platform_instance,
-            )
-            for upstream_table in parents
-        ]
-
-        lineage = UpstreamLineage(
-            upstreams=[
-                UpstreamClass(
-                    dataset=upstream_urn,
-                    type=DatasetLineageTypeClass.VIEW,
-                )
-                for upstream_urn in upstream_urns
-            ]
-        )
-        mcp = MetadataChangeProposalWrapper(
-            entityUrn=dataset_urn,
-            aspect=lineage,
-        )
-
-        for upstream_urn in upstream_urns:
-            self.sql_parsing_aggregator.add_known_lineage_mapping(
-                upstream_urn=upstream_urn,
-                downstream_urn=dataset_urn,
-                lineage_type=DatasetLineageTypeClass.VIEW,
-            )
-
-        yield MetadataWorkUnit(id=f"{dataset_urn}-upstreamLineage", mcp=mcp)
-
-    def get_query_lineage_workunits(self) -> Iterator[MetadataWorkUnit]:
-        """
-        Process query lineage information.
-        """
-        with ThreadPoolExecutor(max_workers=self.max_workers) as executor:
-            # Process queries in batches
-            batch_size = 100
-            query_batch = []
-
-            for query in self.dremio_catalog.get_queries():
-                query_batch.append(query)
-
-                if len(query_batch) >= batch_size:
-                    # Process batch
-                    future_to_query = {
-                        executor.submit(self.process_query, q): q for q in query_batch
-                    }
-
-                    for future in as_completed(future_to_query):
-                        query_obj = future_to_query[future]
-                        try:
-                            future.result()
-                        except Exception as exc:
-                            self.report.report_failure(
-                                message="Failed to process dremio query",
-                                context=f"{query_obj.job_id}: {exc}",
-                                exc=exc,
-                            )
-
-                    query_batch = []  # Reset batch
-
-            # Process remaining queries in final batch
-            if query_batch:
-                future_to_query = {
-                    executor.submit(self.process_query, q): q for q in query_batch
-                }
-
-                for future in as_completed(future_to_query):
-                    query_obj = future_to_query[future]
-                    try:
-                        future.result()
-                    except Exception as exc:
-                        self.report.report_failure(
-                            message="Failed to process dremio query",
-                            context=f"{query_obj.job_id}: {exc}",
-                            exc=exc,
-                        )
-
-        # This method processes queries but doesn't yield workunits directly
-        # The SQL parsing aggregator will generate the actual workunits
-        return iter([])
-
-    def process_query(self, query: DremioQuery) -> None:
-        """
-        Process a single Dremio query for lineage information.
-        """
-
-        if query.query and query.affected_dataset:
-            upstream_urns = [
-                make_dataset_urn_with_platform_instance(
-                    platform=make_data_platform_urn(self.get_platform()),
-                    name=f"dremio.{ds.lower()}",
-                    env=self.config.env,
-                    platform_instance=self.config.platform_instance,
-                )
-                for ds in query.queried_datasets
-            ]
-
-            downstream_urn = make_dataset_urn_with_platform_instance(
-                platform=make_data_platform_urn(self.get_platform()),
-                name=f"dremio.{query.affected_dataset.lower()}",
-                env=self.config.env,
-                platform_instance=self.config.platform_instance,
-            )
-
-            # Add query to SqlParsingAggregator
-            self.sql_parsing_aggregator.add_known_query_lineage(
-                KnownQueryLineageInfo(
-                    query_text=query.query,
-                    upstreams=upstream_urns,
-                    downstream=downstream_urn,
-                ),
-                merge_lineage=True,
-            )
-
-        # Add observed query
-        self.sql_parsing_aggregator.add_observed_query(
-            ObservedQuery(
-                query=query.query,
-                timestamp=query.submitted_ts,
-                user=CorpUserUrn(username=query.username),
-                default_db=self.default_db,
-            )
-        )
-
-    def _map_dremio_dataset_to_urn(
-        self,
-        dremio_source: str,
-        dremio_path: List[str],
-        dremio_dataset: str,
-    ) -> Optional[str]:
-        """
-        Map a Dremio dataset to a DataHub URN.
-        """
-        mapping = self.source_map.get(dremio_source.lower())
-        if not mapping:
-            return None
-
-        platform = mapping.platform
-        if not platform:
-            return None
-
-        platform_instance = mapping.platform_instance
-        env = mapping.env or self.config.env
-
-        root_path = ""
-        database_name = ""
-
-        if mapping.dremio_source_category == "file_object_storage":
-            if mapping.root_path:
-                root_path = f"{mapping.root_path[1:]}/"
-            dremio_dataset = f"{root_path}{'/'.join(dremio_path[1:])}/{dremio_dataset}"
-        else:
-            if mapping.database_name:
-                database_name = f"{mapping.database_name}."
-            dremio_dataset = (
-                f"{database_name}{'.'.join(dremio_path[1:])}.{dremio_dataset}"
-            )
-
-        if platform_instance:
-            return make_dataset_urn_with_platform_instance(
-                platform=platform.lower(),
-                name=dremio_dataset,
-                platform_instance=platform_instance,
-                env=env,
-            )
-
-        return make_dataset_urn_with_platform_instance(
-            platform=platform.lower(),
-            name=dremio_dataset,
-            platform_instance=None,
-            env=env,
-        )
-
-    def get_report(self) -> SourceReport:
-        """
-        Get the source report.
-        """
-        return self.report
-
-
-def build_dremio_source_map(
-    dremio_sources: List[DremioSourceContainer],
-    source_mappings_config: List[DremioSourceMapping],
-) -> Dict[str, DremioSourceMapEntry]:
-    """
-    Builds a source mapping dictionary to support external lineage generation across
-    multiple Dremio sources, based on provided configuration mappings.
-
-    This method operates as follows:
-
-    Returns:
-        Dict[str, Dict]: A dictionary (`source_map`) where each key is a source name
-                        (lowercased) and each value is another entry containing:
-                        - `platform`: The source platform.
-                        - `source_name`: The source name.
-                        - `dremio_source_category`: The type mapped to DataHub,
-                        e.g., "database", "folder".
-                        - Optional `root_path`, `database_name`, `platform_instance`,
-                        and `env` if provided in the configuration.
-    Example:
-        This method is used internally within the class to generate mappings before
-        creating cross-platform lineage.
-
-    """
-    source_map = {}
-    for source in dremio_sources:
-        current_source_name = source.container_name
-
-        source_type = source.dremio_source_type.lower()
-        source_category = DremioToDataHubSourceTypeMapping.get_category(source_type)
-        datahub_platform = DremioToDataHubSourceTypeMapping.get_datahub_platform(
-            source_type
-        )
-        root_path = source.root_path.lower() if source.root_path else ""
-        database_name = source.database_name.lower() if source.database_name else ""
-        source_present = False
-
-        for mapping in source_mappings_config:
-            if mapping.source_name.lower() == current_source_name.lower():
-                source_map[current_source_name.lower()] = DremioSourceMapEntry(
-                    platform=mapping.platform,
-                    source_name=mapping.source_name,
-                    dremio_source_category=source_category,
-                    root_path=root_path,
-                    database_name=database_name,
-                    platform_instance=mapping.platform_instance,
-                    env=mapping.env,
-                )
-                source_present = True
-                break
-
-        if not source_present:
-            source_map[current_source_name.lower()] = DremioSourceMapEntry(
-                platform=datahub_platform,
-                source_name=current_source_name,
-                dremio_source_category=source_category,
-                root_path=root_path,
-                database_name=database_name,
-                platform_instance=None,
-                env=None,
-            )
-
-    return source_map
-=======
-import logging
-from concurrent.futures import ThreadPoolExecutor, as_completed
-from dataclasses import dataclass
-from typing import Dict, Iterable, List, Optional
-
-from datahub.emitter.mce_builder import (
-    make_data_platform_urn,
-    make_dataset_urn_with_platform_instance,
-)
-from datahub.emitter.mcp import MetadataChangeProposalWrapper
-from datahub.ingestion.api.common import PipelineContext
-from datahub.ingestion.api.decorators import (
-    SupportStatus,
-    capability,
-    config_class,
-    platform_name,
-    support_status,
-)
-from datahub.ingestion.api.source import (
-    MetadataWorkUnitProcessor,
-    SourceCapability,
-    SourceReport,
-)
-from datahub.ingestion.api.workunit import MetadataWorkUnit
-from datahub.ingestion.source.common.subtypes import SourceCapabilityModifier
-from datahub.ingestion.source.dremio.dremio_api import (
-    DremioAPIOperations,
-    DremioEdition,
-)
-from datahub.ingestion.source.dremio.dremio_aspects import DremioAspects
-from datahub.ingestion.source.dremio.dremio_config import (
-    DremioSourceConfig,
-    DremioSourceMapping,
-)
-from datahub.ingestion.source.dremio.dremio_datahub_source_mapping import (
-    DremioToDataHubSourceTypeMapping,
-)
-from datahub.ingestion.source.dremio.dremio_entities import (
-    DremioCatalog,
-    DremioContainer,
-    DremioDataset,
-    DremioDatasetType,
-    DremioGlossaryTerm,
-    DremioQuery,
-    DremioSourceContainer,
-)
-from datahub.ingestion.source.dremio.dremio_profiling import DremioProfiler
-from datahub.ingestion.source.dremio.dremio_reporting import DremioSourceReport
-from datahub.ingestion.source.state.stale_entity_removal_handler import (
-    StaleEntityRemovalHandler,
-)
-from datahub.ingestion.source.state.stateful_ingestion_base import (
-    StatefulIngestionSourceBase,
-)
-from datahub.ingestion.source_report.ingestion_stage import (
-    LINEAGE_EXTRACTION,
-    METADATA_EXTRACTION,
-    PROFILING,
-)
-from datahub.metadata.com.linkedin.pegasus2avro.dataset import (
-    DatasetLineageTypeClass,
-    UpstreamClass,
-    UpstreamLineage,
-)
-from datahub.metadata.schema_classes import SchemaMetadataClass
-from datahub.metadata.urns import CorpUserUrn
-from datahub.sql_parsing.sql_parsing_aggregator import (
-    KnownQueryLineageInfo,
-    ObservedQuery,
-    SqlParsingAggregator,
-)
-
-logger = logging.getLogger(__name__)
-
-
-@dataclass
-class DremioSourceMapEntry:
-    platform: str
-    source_name: str
-    dremio_source_category: str
-    root_path: str = ""
-    database_name: str = ""
-    platform_instance: Optional[str] = None
-    env: Optional[str] = None
-
-
-@platform_name("Dremio")
-@config_class(DremioSourceConfig)
-@support_status(SupportStatus.CERTIFIED)
-@capability(
-    SourceCapability.CONTAINERS,
-    "Enabled by default",
-    subtype_modifier=[
-        SourceCapabilityModifier.DREMIO_SPACE,
-        SourceCapabilityModifier.DREMIO_SOURCE,
-    ],
-)
-@capability(SourceCapability.DATA_PROFILING, "Optionally enabled via configuration")
-@capability(SourceCapability.DESCRIPTIONS, "Enabled by default")
-@capability(SourceCapability.DOMAINS, "Supported via the `domain` config field")
-@capability(
-    SourceCapability.LINEAGE_COARSE,
-    "Enabled by default",
-    subtype_modifier=[
-        SourceCapabilityModifier.TABLE,
-    ],
-)
-@capability(
-    SourceCapability.LINEAGE_FINE,
-    "Extract column-level lineage",
-    subtype_modifier=[
-        SourceCapabilityModifier.TABLE,
-    ],
-)
-@capability(SourceCapability.OWNERSHIP, "Enabled by default")
-@capability(SourceCapability.PLATFORM_INSTANCE, "Enabled by default")
-@capability(SourceCapability.USAGE_STATS, "Enabled by default to get usage stats")
-class DremioSource(StatefulIngestionSourceBase):
-    """
-    This plugin integrates with Dremio to extract and ingest metadata into DataHub.
-    The following types of metadata are extracted:
-
-    - Metadata for Spaces, Folders, Sources, and Datasets:
-        - Includes physical and virtual datasets, with detailed information about each dataset.
-        - Extracts metadata about Dremio's organizational hierarchy: Spaces (top-level), Folders (sub-level), and Sources (external data connections).
-
-    - Schema and Column Information:
-        - Column types and schema metadata associated with each physical and virtual dataset.
-        - Extracts column-level metadata, such as names, data types, and descriptions, if available.
-
-    - Lineage Information:
-        - Dataset-level and column-level lineage tracking:
-            - Dataset-level lineage shows dependencies and relationships between physical and virtual datasets.
-            - Column-level lineage tracks transformations applied to individual columns across datasets.
-        - Lineage information helps trace the flow of data and transformations within Dremio.
-
-    - Ownership and Glossary Terms:
-        - Metadata related to ownership of datasets, extracted from Dremio’s ownership model.
-        - Glossary terms and business metadata associated with datasets, providing additional context to the data.
-        - Note: Ownership information will only be available for the Cloud and Enterprise editions, it will not be available for the Community edition.
-
-    - Optional SQL Profiling (if enabled):
-        - Table, row, and column statistics can be profiled and ingested via optional SQL queries.
-        - Extracts statistics about tables and columns, such as row counts and data distribution, for better insight into the dataset structure.
-    """
-
-    config: DremioSourceConfig
-    report: DremioSourceReport
-
-    def __init__(self, config: DremioSourceConfig, ctx: PipelineContext):
-        super().__init__(config, ctx)
-        self.default_db = "dremio"
-        self.config = config
-        self.report = DremioSourceReport()
-
-        # Set time window for query lineage extraction
-        self.report.window_start_time, self.report.window_end_time = (
-            self.config.start_time,
-            self.config.end_time,
-        )
-
-        self.source_map: Dict[str, DremioSourceMapEntry] = dict()
-
-        # Initialize API operations
-        dremio_api = DremioAPIOperations(self.config, self.report)
-
-        # Initialize catalog
-        self.dremio_catalog = DremioCatalog(dremio_api)
-
-        # Initialize aspects
-        self.dremio_aspects = DremioAspects(
-            platform=self.get_platform(),
-            domain=self.config.domain,
-            ingest_owner=self.config.ingest_owner,
-            platform_instance=self.config.platform_instance,
-            env=self.config.env,
-            ui_url=dremio_api.ui_url,
-        )
-        self.max_workers = config.max_workers
-
-        self.sql_parsing_aggregator = SqlParsingAggregator(
-            platform=make_data_platform_urn(self.get_platform()),
-            platform_instance=self.config.platform_instance,
-            env=self.config.env,
-            graph=self.ctx.graph,
-            generate_usage_statistics=True,
-            generate_operations=True,
-            usage_config=self.config.usage,
-        )
-        self.report.sql_aggregator = self.sql_parsing_aggregator.report
-
-        # For profiling
-        self.profiler = DremioProfiler(config, self.report, dremio_api)
-
-    @classmethod
-    def create(cls, config_dict: Dict, ctx: PipelineContext) -> "DremioSource":
-        config = DremioSourceConfig.parse_obj(config_dict)
-        return cls(config, ctx)
-
-    def get_platform(self) -> str:
-        return "dremio"
-
-    def _build_source_map(self) -> Dict[str, DremioSourceMapEntry]:
-        dremio_sources = self.dremio_catalog.get_sources()
-        source_mappings_config = self.config.source_mappings or []
-
-        source_map = build_dremio_source_map(dremio_sources, source_mappings_config)
-        logger.info(f"Full source map: {source_map}")
-
-        return source_map
-
-    def get_workunit_processors(self) -> List[Optional[MetadataWorkUnitProcessor]]:
-        return [
-            *super().get_workunit_processors(),
-            StaleEntityRemovalHandler.create(
-                self, self.config, self.ctx
-            ).workunit_processor,
-        ]
-
-    def get_workunits_internal(self) -> Iterable[MetadataWorkUnit]:
-        """
-        Internal method to generate workunits for Dremio metadata.
-        """
-
-        self.source_map = self._build_source_map()
-
-        with self.report.new_stage(METADATA_EXTRACTION):
-            # Process Containers
-            containers = self.dremio_catalog.get_containers()
-            for container in containers:
-                try:
-                    yield from self.process_container(container)
-                    logger.info(
-                        f"Dremio container {container.container_name} emitted successfully"
-                    )
-                except Exception as exc:
-                    self.report.num_containers_failed += 1
-                    self.report.report_failure(
-                        message="Failed to process Dremio container",
-                        context=f"{'.'.join(container.path)}.{container.container_name}",
-                        exc=exc,
-                    )
-
-            # Process Datasets
-            for dataset_info in self.dremio_catalog.get_datasets():
-                try:
-                    yield from self.process_dataset(dataset_info)
-                    logger.info(
-                        f"Dremio dataset {'.'.join(dataset_info.path)}.{dataset_info.resource_name} emitted successfully"
-                    )
-                except Exception as exc:
-                    self.report.num_datasets_failed += 1  # Increment failed datasets
-                    self.report.report_failure(
-                        message="Failed to process Dremio dataset",
-                        context=f"{'.'.join(dataset_info.path)}.{dataset_info.resource_name}",
-                        exc=exc,
-                    )
-
-            # Process Glossary Terms using streaming
-            for glossary_term in self.dremio_catalog.get_glossary_terms():
-                try:
-                    yield from self.process_glossary_term(glossary_term)
-                except Exception as exc:
-                    self.report.report_failure(
-                        message="Failed to process Glossary terms",
-                        context=f"{glossary_term.glossary_term}",
-                        exc=exc,
-                    )
-
-            # Optionally Process Query Lineage
-            if self.config.include_query_lineage:
-                with self.report.new_stage(LINEAGE_EXTRACTION):
-                    self.get_query_lineage_workunits()
-
-            # Generate workunit for aggregated SQL parsing results
-            for mcp in self.sql_parsing_aggregator.gen_metadata():
-                yield mcp.as_workunit()
-
-            # Profiling
-            if self.config.is_profiling_enabled():
-                with (
-                    self.report.new_stage(PROFILING),
-                    ThreadPoolExecutor(
-                        max_workers=self.config.profiling.max_workers
-                    ) as executor,
-                ):
-                    # Collect datasets for profiling
-                    datasets_for_profiling = list(self.dremio_catalog.get_datasets())
-                    future_to_dataset = {
-                        executor.submit(self.generate_profiles, dataset): dataset
-                        for dataset in datasets_for_profiling
-                    }
-
-                    for future in as_completed(future_to_dataset):
-                        dataset_info = future_to_dataset[future]
-                        try:
-                            yield from future.result()
-                        except Exception as exc:
-                            self.report.profiling_skipped_other[
-                                dataset_info.resource_name
-                            ] += 1
-                            self.report.report_failure(
-                                message="Failed to profile dataset",
-                                context=f"{'.'.join(dataset_info.path)}.{dataset_info.resource_name}",
-                                exc=exc,
-                            )
-
-    def process_container(
-        self, container_info: DremioContainer
-    ) -> Iterable[MetadataWorkUnit]:
-        """
-        Process a Dremio container and generate metadata workunits.
-        """
-        container_urn = self.dremio_aspects.get_container_urn(
-            path=container_info.path, name=container_info.container_name
-        )
-
-        yield from self.dremio_aspects.populate_container_mcp(
-            container_urn, container_info
-        )
-
-    def process_dataset(
-        self, dataset_info: DremioDataset
-    ) -> Iterable[MetadataWorkUnit]:
-        """
-        Process a Dremio dataset and generate metadata workunits.
-        """
-
-        schema_str = ".".join(dataset_info.path)
-
-        dataset_name = f"{schema_str}.{dataset_info.resource_name}".lower()
-
-        self.report.report_entity_scanned(dataset_name, dataset_info.dataset_type.value)
-        if not self.config.dataset_pattern.allowed(dataset_name):
-            self.report.report_dropped(dataset_name)
-            return
-
-        dataset_urn = make_dataset_urn_with_platform_instance(
-            platform=make_data_platform_urn(self.get_platform()),
-            name=f"dremio.{dataset_name}",
-            env=self.config.env,
-            platform_instance=self.config.platform_instance,
-        )
-
-        for dremio_mcp in self.dremio_aspects.populate_dataset_mcp(
-            dataset_urn, dataset_info
-        ):
-            yield dremio_mcp
-            # Check if the emitted aspect is SchemaMetadataClass
-            if isinstance(
-                dremio_mcp.metadata, MetadataChangeProposalWrapper
-            ) and isinstance(dremio_mcp.metadata.aspect, SchemaMetadataClass):
-                self.sql_parsing_aggregator.register_schema(
-                    urn=dataset_urn,
-                    schema=dremio_mcp.metadata.aspect,
-                )
-
-        if dataset_info.dataset_type == DremioDatasetType.VIEW:
-            if (
-                self.dremio_catalog.edition == DremioEdition.ENTERPRISE
-                and dataset_info.parents
-            ):
-                yield from self.generate_view_lineage(
-                    parents=dataset_info.parents,
-                    dataset_urn=dataset_urn,
-                )
-
-            if dataset_info.sql_definition:
-                self.sql_parsing_aggregator.add_view_definition(
-                    view_urn=dataset_urn,
-                    view_definition=dataset_info.sql_definition,
-                    default_db=self.default_db,
-                    default_schema=dataset_info.default_schema,
-                )
-
-        elif dataset_info.dataset_type == DremioDatasetType.TABLE:
-            dremio_source = dataset_info.path[0] if dataset_info.path else None
-
-            if dremio_source:
-                upstream_urn = self._map_dremio_dataset_to_urn(
-                    dremio_source=dremio_source,
-                    dremio_path=dataset_info.path,
-                    dremio_dataset=dataset_info.resource_name,
-                )
-                logger.debug(f"Upstream dataset for {dataset_urn}: {upstream_urn}")
-
-                if upstream_urn:
-                    upstream_lineage = UpstreamLineage(
-                        upstreams=[
-                            UpstreamClass(
-                                dataset=upstream_urn,
-                                type=DatasetLineageTypeClass.COPY,
-                            )
-                        ]
-                    )
-                    mcp = MetadataChangeProposalWrapper(
-                        entityUrn=dataset_urn,
-                        aspect=upstream_lineage,
-                    )
-                    yield mcp.as_workunit()
-                    self.sql_parsing_aggregator.add_known_lineage_mapping(
-                        upstream_urn=upstream_urn,
-                        downstream_urn=dataset_urn,
-                        lineage_type=DatasetLineageTypeClass.COPY,
-                    )
-
-    def process_glossary_term(
-        self, glossary_term_info: DremioGlossaryTerm
-    ) -> Iterable[MetadataWorkUnit]:
-        """
-        Process a Dremio container and generate metadata workunits.
-        """
-
-        yield from self.dremio_aspects.populate_glossary_term_mcp(glossary_term_info)
-
-    def generate_profiles(
-        self, dataset_info: DremioDataset
-    ) -> Iterable[MetadataWorkUnit]:
-        schema_str = ".".join(dataset_info.path)
-        dataset_name = f"{schema_str}.{dataset_info.resource_name}".lower()
-        dataset_urn = make_dataset_urn_with_platform_instance(
-            platform=make_data_platform_urn(self.get_platform()),
-            name=f"dremio.{dataset_name}",
-            env=self.config.env,
-            platform_instance=self.config.platform_instance,
-        )
-        yield from self.profiler.get_workunits(dataset_info, dataset_urn)
-
-    def generate_view_lineage(
-        self, dataset_urn: str, parents: List[str]
-    ) -> Iterable[MetadataWorkUnit]:
-        """
-        Generate lineage information for views.
-        """
-        upstream_urns = [
-            make_dataset_urn_with_platform_instance(
-                platform=make_data_platform_urn(self.get_platform()),
-                name=f"dremio.{upstream_table.lower()}",
-                env=self.config.env,
-                platform_instance=self.config.platform_instance,
-            )
-            for upstream_table in parents
-        ]
-
-        lineage = UpstreamLineage(
-            upstreams=[
-                UpstreamClass(
-                    dataset=upstream_urn,
-                    type=DatasetLineageTypeClass.VIEW,
-                )
-                for upstream_urn in upstream_urns
-            ]
-        )
-        mcp = MetadataChangeProposalWrapper(
-            entityUrn=dataset_urn,
-            aspect=lineage,
-        )
-
-        for upstream_urn in upstream_urns:
-            self.sql_parsing_aggregator.add_known_lineage_mapping(
-                upstream_urn=upstream_urn,
-                downstream_urn=dataset_urn,
-                lineage_type=DatasetLineageTypeClass.VIEW,
-            )
-
-        yield MetadataWorkUnit(id=f"{dataset_urn}-upstreamLineage", mcp=mcp)
-
-    def get_query_lineage_workunits(self) -> None:
-        """
-        Process query lineage information.
-        """
-
-        queries = self.dremio_catalog.get_queries()
-
-        with ThreadPoolExecutor(max_workers=self.max_workers) as executor:
-            future_to_query = {
-                executor.submit(self.process_query, query): query for query in queries
-            }
-
-            for future in as_completed(future_to_query):
-                query = future_to_query[future]
-                try:
-                    future.result()
-                except Exception as exc:
-                    self.report.report_failure(
-                        message="Failed to process dremio query",
-                        context=f"{query.job_id}: {exc}",
-                        exc=exc,
-                    )
-
-    def process_query(self, query: DremioQuery) -> None:
-        """
-        Process a single Dremio query for lineage information.
-        """
-
-        if query.query and query.affected_dataset:
-            upstream_urns = [
-                make_dataset_urn_with_platform_instance(
-                    platform=make_data_platform_urn(self.get_platform()),
-                    name=f"dremio.{ds.lower()}",
-                    env=self.config.env,
-                    platform_instance=self.config.platform_instance,
-                )
-                for ds in query.queried_datasets
-            ]
-
-            downstream_urn = make_dataset_urn_with_platform_instance(
-                platform=make_data_platform_urn(self.get_platform()),
-                name=f"dremio.{query.affected_dataset.lower()}",
-                env=self.config.env,
-                platform_instance=self.config.platform_instance,
-            )
-
-            # Add query to SqlParsingAggregator
-            self.sql_parsing_aggregator.add_known_query_lineage(
-                KnownQueryLineageInfo(
-                    query_text=query.query,
-                    upstreams=upstream_urns,
-                    downstream=downstream_urn,
-                ),
-                merge_lineage=True,
-            )
-
-        # Add observed query
-        self.sql_parsing_aggregator.add_observed_query(
-            ObservedQuery(
-                query=query.query,
-                timestamp=query.submitted_ts,
-                user=CorpUserUrn(username=query.username),
-                default_db=self.default_db,
-            )
-        )
-
-    def _map_dremio_dataset_to_urn(
-        self,
-        dremio_source: str,
-        dremio_path: List[str],
-        dremio_dataset: str,
-    ) -> Optional[str]:
-        """
-        Map a Dremio dataset to a DataHub URN.
-        """
-        mapping = self.source_map.get(dremio_source.lower())
-        if not mapping:
-            return None
-
-        platform = mapping.platform
-        if not platform:
-            return None
-
-        platform_instance = mapping.platform_instance
-        env = mapping.env or self.config.env
-
-        root_path = ""
-        database_name = ""
-
-        if mapping.dremio_source_category == "file_object_storage":
-            if mapping.root_path:
-                root_path = f"{mapping.root_path[1:]}/"
-            dremio_dataset = f"{root_path}{'/'.join(dremio_path[1:])}/{dremio_dataset}"
-        else:
-            if mapping.database_name:
-                database_name = f"{mapping.database_name}."
-            dremio_dataset = (
-                f"{database_name}{'.'.join(dremio_path[1:])}.{dremio_dataset}"
-            )
-
-        if platform_instance:
-            return make_dataset_urn_with_platform_instance(
-                platform=platform.lower(),
-                name=dremio_dataset,
-                platform_instance=platform_instance,
-                env=env,
-            )
-
-        return make_dataset_urn_with_platform_instance(
-            platform=platform.lower(),
-            name=dremio_dataset,
-            platform_instance=None,
-            env=env,
-        )
-
-    def get_report(self) -> SourceReport:
-        """
-        Get the source report.
-        """
-        return self.report
-
-
-def build_dremio_source_map(
-    dremio_sources: Iterable[DremioSourceContainer],
-    source_mappings_config: List[DremioSourceMapping],
-) -> Dict[str, DremioSourceMapEntry]:
-    """
-    Builds a source mapping dictionary to support external lineage generation across
-    multiple Dremio sources, based on provided configuration mappings.
-
-    This method operates as follows:
-
-    Returns:
-        Dict[str, Dict]: A dictionary (`source_map`) where each key is a source name
-                        (lowercased) and each value is another entry containing:
-                        - `platform`: The source platform.
-                        - `source_name`: The source name.
-                        - `dremio_source_category`: The type mapped to DataHub,
-                        e.g., "database", "folder".
-                        - Optional `root_path`, `database_name`, `platform_instance`,
-                        and `env` if provided in the configuration.
-    Example:
-        This method is used internally within the class to generate mappings before
-        creating cross-platform lineage.
-
-    """
-    source_map = {}
-    for source in dremio_sources:
-        current_source_name = source.container_name
-
-        source_type = source.dremio_source_type.lower()
-        source_category = DremioToDataHubSourceTypeMapping.get_category(source_type)
-        datahub_platform = DremioToDataHubSourceTypeMapping.get_datahub_platform(
-            source_type
-        )
-        root_path = source.root_path.lower() if source.root_path else ""
-        database_name = source.database_name.lower() if source.database_name else ""
-        source_present = False
-
-        for mapping in source_mappings_config:
-            if mapping.source_name.lower() == current_source_name.lower():
-                source_map[current_source_name.lower()] = DremioSourceMapEntry(
-                    platform=mapping.platform,
-                    source_name=mapping.source_name,
-                    dremio_source_category=source_category,
-                    root_path=root_path,
-                    database_name=database_name,
-                    platform_instance=mapping.platform_instance,
-                    env=mapping.env,
-                )
-                source_present = True
-                break
-
-        if not source_present:
-            source_map[current_source_name.lower()] = DremioSourceMapEntry(
-                platform=datahub_platform,
-                source_name=current_source_name,
-                dremio_source_category=source_category,
-                root_path=root_path,
-                database_name=database_name,
-                platform_instance=None,
-                env=None,
-            )
-
-    return source_map
->>>>>>> c43fc03d
+import logging
+from concurrent.futures import ThreadPoolExecutor, as_completed
+from dataclasses import dataclass
+from typing import Dict, Iterable, List, Optional
+
+from datahub.emitter.mce_builder import (
+    make_data_platform_urn,
+    make_dataset_urn_with_platform_instance,
+)
+from datahub.emitter.mcp import MetadataChangeProposalWrapper
+from datahub.ingestion.api.common import PipelineContext
+from datahub.ingestion.api.decorators import (
+    SupportStatus,
+    capability,
+    config_class,
+    platform_name,
+    support_status,
+)
+from datahub.ingestion.api.source import (
+    MetadataWorkUnitProcessor,
+    SourceCapability,
+    SourceReport,
+)
+from datahub.ingestion.api.workunit import MetadataWorkUnit
+from datahub.ingestion.source.common.subtypes import SourceCapabilityModifier
+from datahub.ingestion.source.dremio.dremio_api import (
+    DremioAPIOperations,
+    DremioEdition,
+)
+from datahub.ingestion.source.dremio.dremio_aspects import DremioAspects
+from datahub.ingestion.source.dremio.dremio_config import (
+    DremioSourceConfig,
+    DremioSourceMapping,
+)
+from datahub.ingestion.source.dremio.dremio_datahub_source_mapping import (
+    DremioToDataHubSourceTypeMapping,
+)
+from datahub.ingestion.source.dremio.dremio_entities import (
+    DremioCatalog,
+    DremioContainer,
+    DremioDataset,
+    DremioDatasetType,
+    DremioGlossaryTerm,
+    DremioQuery,
+    DremioSourceContainer,
+)
+from datahub.ingestion.source.dremio.dremio_profiling import DremioProfiler
+from datahub.ingestion.source.dremio.dremio_reporting import DremioSourceReport
+from datahub.ingestion.source.state.stale_entity_removal_handler import (
+    StaleEntityRemovalHandler,
+)
+from datahub.ingestion.source.state.stateful_ingestion_base import (
+    StatefulIngestionSourceBase,
+)
+from datahub.ingestion.source_report.ingestion_stage import (
+    LINEAGE_EXTRACTION,
+    METADATA_EXTRACTION,
+    PROFILING,
+)
+from datahub.metadata.com.linkedin.pegasus2avro.dataset import (
+    DatasetLineageTypeClass,
+    UpstreamClass,
+    UpstreamLineage,
+)
+from datahub.metadata.schema_classes import SchemaMetadataClass
+from datahub.metadata.urns import CorpUserUrn
+from datahub.sql_parsing.sql_parsing_aggregator import (
+    KnownQueryLineageInfo,
+    ObservedQuery,
+    SqlParsingAggregator,
+)
+
+logger = logging.getLogger(__name__)
+
+
+@dataclass
+class DremioSourceMapEntry:
+    platform: str
+    source_name: str
+    dremio_source_category: str
+    root_path: str = ""
+    database_name: str = ""
+    platform_instance: Optional[str] = None
+    env: Optional[str] = None
+
+
+@platform_name("Dremio")
+@config_class(DremioSourceConfig)
+@support_status(SupportStatus.CERTIFIED)
+@capability(
+    SourceCapability.CONTAINERS,
+    "Enabled by default",
+    subtype_modifier=[
+        SourceCapabilityModifier.DREMIO_SPACE,
+        SourceCapabilityModifier.DREMIO_SOURCE,
+    ],
+)
+@capability(SourceCapability.DATA_PROFILING, "Optionally enabled via configuration")
+@capability(SourceCapability.DESCRIPTIONS, "Enabled by default")
+@capability(SourceCapability.DOMAINS, "Supported via the `domain` config field")
+@capability(
+    SourceCapability.LINEAGE_COARSE,
+    "Enabled by default",
+    subtype_modifier=[
+        SourceCapabilityModifier.TABLE,
+    ],
+)
+@capability(
+    SourceCapability.LINEAGE_FINE,
+    "Extract column-level lineage",
+    subtype_modifier=[
+        SourceCapabilityModifier.TABLE,
+    ],
+)
+@capability(SourceCapability.OWNERSHIP, "Enabled by default")
+@capability(SourceCapability.PLATFORM_INSTANCE, "Enabled by default")
+@capability(SourceCapability.USAGE_STATS, "Enabled by default to get usage stats")
+class DremioSource(StatefulIngestionSourceBase):
+    """
+    This plugin integrates with Dremio to extract and ingest metadata into DataHub.
+    The following types of metadata are extracted:
+
+    - Metadata for Spaces, Folders, Sources, and Datasets:
+        - Includes physical and virtual datasets, with detailed information about each dataset.
+        - Extracts metadata about Dremio's organizational hierarchy: Spaces (top-level), Folders (sub-level), and Sources (external data connections).
+
+    - Schema and Column Information:
+        - Column types and schema metadata associated with each physical and virtual dataset.
+        - Extracts column-level metadata, such as names, data types, and descriptions, if available.
+
+    - Lineage Information:
+        - Dataset-level and column-level lineage tracking:
+            - Dataset-level lineage shows dependencies and relationships between physical and virtual datasets.
+            - Column-level lineage tracks transformations applied to individual columns across datasets.
+        - Lineage information helps trace the flow of data and transformations within Dremio.
+
+    - Ownership and Glossary Terms:
+        - Metadata related to ownership of datasets, extracted from Dremio’s ownership model.
+        - Glossary terms and business metadata associated with datasets, providing additional context to the data.
+        - Note: Ownership information will only be available for the Cloud and Enterprise editions, it will not be available for the Community edition.
+
+    - Optional SQL Profiling (if enabled):
+        - Table, row, and column statistics can be profiled and ingested via optional SQL queries.
+        - Extracts statistics about tables and columns, such as row counts and data distribution, for better insight into the dataset structure.
+    """
+
+    config: DremioSourceConfig
+    report: DremioSourceReport
+
+    def __init__(self, config: DremioSourceConfig, ctx: PipelineContext):
+        super().__init__(config, ctx)
+        self.default_db = "dremio"
+        self.config = config
+        self.report = DremioSourceReport()
+
+        # Set time window for query lineage extraction
+        self.report.window_start_time, self.report.window_end_time = (
+            self.config.start_time,
+            self.config.end_time,
+        )
+
+        self.source_map: Dict[str, DremioSourceMapEntry] = dict()
+
+        # Initialize API operations
+        dremio_api = DremioAPIOperations(self.config, self.report)
+
+        # Initialize catalog
+        self.dremio_catalog = DremioCatalog(dremio_api)
+
+        # Initialize aspects
+        self.dremio_aspects = DremioAspects(
+            platform=self.get_platform(),
+            domain=self.config.domain,
+            ingest_owner=self.config.ingest_owner,
+            platform_instance=self.config.platform_instance,
+            env=self.config.env,
+            ui_url=dremio_api.ui_url,
+        )
+        self.max_workers = config.max_workers
+
+        self.sql_parsing_aggregator = SqlParsingAggregator(
+            platform=make_data_platform_urn(self.get_platform()),
+            platform_instance=self.config.platform_instance,
+            env=self.config.env,
+            graph=self.ctx.graph,
+            generate_usage_statistics=True,
+            generate_operations=True,
+            usage_config=self.config.usage,
+        )
+        self.report.sql_aggregator = self.sql_parsing_aggregator.report
+
+        # For profiling
+        self.profiler = DremioProfiler(config, self.report, dremio_api)
+
+    @classmethod
+    def create(cls, config_dict: Dict, ctx: PipelineContext) -> "DremioSource":
+        config = DremioSourceConfig.parse_obj(config_dict)
+        return cls(config, ctx)
+
+    def get_platform(self) -> str:
+        return "dremio"
+
+    def _build_source_map(self) -> Dict[str, DremioSourceMapEntry]:
+        dremio_sources = self.dremio_catalog.get_sources()
+        source_mappings_config = self.config.source_mappings or []
+
+        source_map = build_dremio_source_map(dremio_sources, source_mappings_config)
+        logger.info(f"Full source map: {source_map}")
+
+        return source_map
+
+    def get_workunit_processors(self) -> List[Optional[MetadataWorkUnitProcessor]]:
+        return [
+            *super().get_workunit_processors(),
+            StaleEntityRemovalHandler.create(
+                self, self.config, self.ctx
+            ).workunit_processor,
+        ]
+
+    def get_workunits_internal(self) -> Iterable[MetadataWorkUnit]:
+        """
+        Internal method to generate workunits for Dremio metadata.
+        """
+
+        self.source_map = self._build_source_map()
+
+        with self.report.new_stage(METADATA_EXTRACTION):
+            # Process Containers
+            containers = self.dremio_catalog.get_containers()
+            for container in containers:
+                try:
+                    yield from self.process_container(container)
+                    logger.info(
+                        f"Dremio container {container.container_name} emitted successfully"
+                    )
+                except Exception as exc:
+                    self.report.num_containers_failed += 1
+                    self.report.report_failure(
+                        message="Failed to process Dremio container",
+                        context=f"{'.'.join(container.path)}.{container.container_name}",
+                        exc=exc,
+                    )
+
+            # Process Datasets
+            for dataset_info in self.dremio_catalog.get_datasets():
+                try:
+                    yield from self.process_dataset(dataset_info)
+                    logger.info(
+                        f"Dremio dataset {'.'.join(dataset_info.path)}.{dataset_info.resource_name} emitted successfully"
+                    )
+                except Exception as exc:
+                    self.report.num_datasets_failed += 1  # Increment failed datasets
+                    self.report.report_failure(
+                        message="Failed to process Dremio dataset",
+                        context=f"{'.'.join(dataset_info.path)}.{dataset_info.resource_name}",
+                        exc=exc,
+                    )
+
+            # Process Glossary Terms using streaming
+            for glossary_term in self.dremio_catalog.get_glossary_terms():
+                try:
+                    yield from self.process_glossary_term(glossary_term)
+                except Exception as exc:
+                    self.report.report_failure(
+                        message="Failed to process Glossary terms",
+                        context=f"{glossary_term.glossary_term}",
+                        exc=exc,
+                    )
+
+            # Optionally Process Query Lineage
+            if self.config.include_query_lineage:
+                with self.report.new_stage(LINEAGE_EXTRACTION):
+                    self.get_query_lineage_workunits()
+
+            # Generate workunit for aggregated SQL parsing results
+            for mcp in self.sql_parsing_aggregator.gen_metadata():
+                yield mcp.as_workunit()
+
+            # Profiling
+            if self.config.is_profiling_enabled():
+                with (
+                    self.report.new_stage(PROFILING),
+                    ThreadPoolExecutor(
+                        max_workers=self.config.profiling.max_workers
+                    ) as executor,
+                ):
+                    # Collect datasets for profiling
+                    datasets_for_profiling = list(self.dremio_catalog.get_datasets())
+                    future_to_dataset = {
+                        executor.submit(self.generate_profiles, dataset): dataset
+                        for dataset in datasets_for_profiling
+                    }
+
+                    for future in as_completed(future_to_dataset):
+                        dataset_info = future_to_dataset[future]
+                        try:
+                            yield from future.result()
+                        except Exception as exc:
+                            self.report.profiling_skipped_other[
+                                dataset_info.resource_name
+                            ] += 1
+                            self.report.report_failure(
+                                message="Failed to profile dataset",
+                                context=f"{'.'.join(dataset_info.path)}.{dataset_info.resource_name}",
+                                exc=exc,
+                            )
+
+    def process_container(
+        self, container_info: DremioContainer
+    ) -> Iterable[MetadataWorkUnit]:
+        """
+        Process a Dremio container and generate metadata workunits.
+        """
+        container_urn = self.dremio_aspects.get_container_urn(
+            path=container_info.path, name=container_info.container_name
+        )
+
+        yield from self.dremio_aspects.populate_container_mcp(
+            container_urn, container_info
+        )
+
+    def process_dataset(
+        self, dataset_info: DremioDataset
+    ) -> Iterable[MetadataWorkUnit]:
+        """
+        Process a Dremio dataset and generate metadata workunits.
+        """
+
+        schema_str = ".".join(dataset_info.path)
+
+        dataset_name = f"{schema_str}.{dataset_info.resource_name}".lower()
+
+        self.report.report_entity_scanned(dataset_name, dataset_info.dataset_type.value)
+        if not self.config.dataset_pattern.allowed(dataset_name):
+            self.report.report_dropped(dataset_name)
+            return
+
+        dataset_urn = make_dataset_urn_with_platform_instance(
+            platform=make_data_platform_urn(self.get_platform()),
+            name=f"dremio.{dataset_name}",
+            env=self.config.env,
+            platform_instance=self.config.platform_instance,
+        )
+
+        for dremio_mcp in self.dremio_aspects.populate_dataset_mcp(
+            dataset_urn, dataset_info
+        ):
+            yield dremio_mcp
+            # Check if the emitted aspect is SchemaMetadataClass
+            if isinstance(
+                dremio_mcp.metadata, MetadataChangeProposalWrapper
+            ) and isinstance(dremio_mcp.metadata.aspect, SchemaMetadataClass):
+                self.sql_parsing_aggregator.register_schema(
+                    urn=dataset_urn,
+                    schema=dremio_mcp.metadata.aspect,
+                )
+
+        if dataset_info.dataset_type == DremioDatasetType.VIEW:
+            if (
+                self.dremio_catalog.edition == DremioEdition.ENTERPRISE
+                and dataset_info.parents
+            ):
+                yield from self.generate_view_lineage(
+                    parents=dataset_info.parents,
+                    dataset_urn=dataset_urn,
+                )
+
+            if dataset_info.sql_definition:
+                self.sql_parsing_aggregator.add_view_definition(
+                    view_urn=dataset_urn,
+                    view_definition=dataset_info.sql_definition,
+                    default_db=self.default_db,
+                    default_schema=dataset_info.default_schema,
+                )
+
+        elif dataset_info.dataset_type == DremioDatasetType.TABLE:
+            dremio_source = dataset_info.path[0] if dataset_info.path else None
+
+            if dremio_source:
+                upstream_urn = self._map_dremio_dataset_to_urn(
+                    dremio_source=dremio_source,
+                    dremio_path=dataset_info.path,
+                    dremio_dataset=dataset_info.resource_name,
+                )
+                logger.debug(f"Upstream dataset for {dataset_urn}: {upstream_urn}")
+
+                if upstream_urn:
+                    upstream_lineage = UpstreamLineage(
+                        upstreams=[
+                            UpstreamClass(
+                                dataset=upstream_urn,
+                                type=DatasetLineageTypeClass.COPY,
+                            )
+                        ]
+                    )
+                    mcp = MetadataChangeProposalWrapper(
+                        entityUrn=dataset_urn,
+                        aspect=upstream_lineage,
+                    )
+                    yield mcp.as_workunit()
+                    self.sql_parsing_aggregator.add_known_lineage_mapping(
+                        upstream_urn=upstream_urn,
+                        downstream_urn=dataset_urn,
+                        lineage_type=DatasetLineageTypeClass.COPY,
+                    )
+
+    def process_glossary_term(
+        self, glossary_term_info: DremioGlossaryTerm
+    ) -> Iterable[MetadataWorkUnit]:
+        """
+        Process a Dremio container and generate metadata workunits.
+        """
+
+        yield from self.dremio_aspects.populate_glossary_term_mcp(glossary_term_info)
+
+    def generate_profiles(
+        self, dataset_info: DremioDataset
+    ) -> Iterable[MetadataWorkUnit]:
+        schema_str = ".".join(dataset_info.path)
+        dataset_name = f"{schema_str}.{dataset_info.resource_name}".lower()
+        dataset_urn = make_dataset_urn_with_platform_instance(
+            platform=make_data_platform_urn(self.get_platform()),
+            name=f"dremio.{dataset_name}",
+            env=self.config.env,
+            platform_instance=self.config.platform_instance,
+        )
+        yield from self.profiler.get_workunits(dataset_info, dataset_urn)
+
+    def generate_view_lineage(
+        self, dataset_urn: str, parents: List[str]
+    ) -> Iterable[MetadataWorkUnit]:
+        """
+        Generate lineage information for views.
+        """
+        upstream_urns = [
+            make_dataset_urn_with_platform_instance(
+                platform=make_data_platform_urn(self.get_platform()),
+                name=f"dremio.{upstream_table.lower()}",
+                env=self.config.env,
+                platform_instance=self.config.platform_instance,
+            )
+            for upstream_table in parents
+        ]
+
+        lineage = UpstreamLineage(
+            upstreams=[
+                UpstreamClass(
+                    dataset=upstream_urn,
+                    type=DatasetLineageTypeClass.VIEW,
+                )
+                for upstream_urn in upstream_urns
+            ]
+        )
+        mcp = MetadataChangeProposalWrapper(
+            entityUrn=dataset_urn,
+            aspect=lineage,
+        )
+
+        for upstream_urn in upstream_urns:
+            self.sql_parsing_aggregator.add_known_lineage_mapping(
+                upstream_urn=upstream_urn,
+                downstream_urn=dataset_urn,
+                lineage_type=DatasetLineageTypeClass.VIEW,
+            )
+
+        yield MetadataWorkUnit(id=f"{dataset_urn}-upstreamLineage", mcp=mcp)
+
+    def get_query_lineage_workunits(self) -> None:
+        """
+        Process query lineage information.
+        """
+
+        queries = self.dremio_catalog.get_queries()
+
+        with ThreadPoolExecutor(max_workers=self.max_workers) as executor:
+            future_to_query = {
+                executor.submit(self.process_query, query): query for query in queries
+            }
+
+            for future in as_completed(future_to_query):
+                query = future_to_query[future]
+                try:
+                    future.result()
+                except Exception as exc:
+                    self.report.report_failure(
+                        message="Failed to process dremio query",
+                        context=f"{query.job_id}: {exc}",
+                        exc=exc,
+                    )
+
+    def process_query(self, query: DremioQuery) -> None:
+        """
+        Process a single Dremio query for lineage information.
+        """
+
+        if query.query and query.affected_dataset:
+            upstream_urns = [
+                make_dataset_urn_with_platform_instance(
+                    platform=make_data_platform_urn(self.get_platform()),
+                    name=f"dremio.{ds.lower()}",
+                    env=self.config.env,
+                    platform_instance=self.config.platform_instance,
+                )
+                for ds in query.queried_datasets
+            ]
+
+            downstream_urn = make_dataset_urn_with_platform_instance(
+                platform=make_data_platform_urn(self.get_platform()),
+                name=f"dremio.{query.affected_dataset.lower()}",
+                env=self.config.env,
+                platform_instance=self.config.platform_instance,
+            )
+
+            # Add query to SqlParsingAggregator
+            self.sql_parsing_aggregator.add_known_query_lineage(
+                KnownQueryLineageInfo(
+                    query_text=query.query,
+                    upstreams=upstream_urns,
+                    downstream=downstream_urn,
+                ),
+                merge_lineage=True,
+            )
+
+        # Add observed query
+        self.sql_parsing_aggregator.add_observed_query(
+            ObservedQuery(
+                query=query.query,
+                timestamp=query.submitted_ts,
+                user=CorpUserUrn(username=query.username),
+                default_db=self.default_db,
+            )
+        )
+
+    def _map_dremio_dataset_to_urn(
+        self,
+        dremio_source: str,
+        dremio_path: List[str],
+        dremio_dataset: str,
+    ) -> Optional[str]:
+        """
+        Map a Dremio dataset to a DataHub URN.
+        """
+        mapping = self.source_map.get(dremio_source.lower())
+        if not mapping:
+            return None
+
+        platform = mapping.platform
+        if not platform:
+            return None
+
+        platform_instance = mapping.platform_instance
+        env = mapping.env or self.config.env
+
+        root_path = ""
+        database_name = ""
+
+        if mapping.dremio_source_category == "file_object_storage":
+            if mapping.root_path:
+                root_path = f"{mapping.root_path[1:]}/"
+            dremio_dataset = f"{root_path}{'/'.join(dremio_path[1:])}/{dremio_dataset}"
+        else:
+            if mapping.database_name:
+                database_name = f"{mapping.database_name}."
+            dremio_dataset = (
+                f"{database_name}{'.'.join(dremio_path[1:])}.{dremio_dataset}"
+            )
+
+        if platform_instance:
+            return make_dataset_urn_with_platform_instance(
+                platform=platform.lower(),
+                name=dremio_dataset,
+                platform_instance=platform_instance,
+                env=env,
+            )
+
+        return make_dataset_urn_with_platform_instance(
+            platform=platform.lower(),
+            name=dremio_dataset,
+            platform_instance=None,
+            env=env,
+        )
+
+    def get_report(self) -> SourceReport:
+        """
+        Get the source report.
+        """
+        return self.report
+
+
+def build_dremio_source_map(
+    dremio_sources: Iterable[DremioSourceContainer],
+    source_mappings_config: List[DremioSourceMapping],
+) -> Dict[str, DremioSourceMapEntry]:
+    """
+    Builds a source mapping dictionary to support external lineage generation across
+    multiple Dremio sources, based on provided configuration mappings.
+
+    This method operates as follows:
+
+    Returns:
+        Dict[str, Dict]: A dictionary (`source_map`) where each key is a source name
+                        (lowercased) and each value is another entry containing:
+                        - `platform`: The source platform.
+                        - `source_name`: The source name.
+                        - `dremio_source_category`: The type mapped to DataHub,
+                        e.g., "database", "folder".
+                        - Optional `root_path`, `database_name`, `platform_instance`,
+                        and `env` if provided in the configuration.
+    Example:
+        This method is used internally within the class to generate mappings before
+        creating cross-platform lineage.
+
+    """
+    source_map = {}
+    for source in dremio_sources:
+        current_source_name = source.container_name
+
+        source_type = source.dremio_source_type.lower()
+        source_category = DremioToDataHubSourceTypeMapping.get_category(source_type)
+        datahub_platform = DremioToDataHubSourceTypeMapping.get_datahub_platform(
+            source_type
+        )
+        root_path = source.root_path.lower() if source.root_path else ""
+        database_name = source.database_name.lower() if source.database_name else ""
+        source_present = False
+
+        for mapping in source_mappings_config:
+            if mapping.source_name.lower() == current_source_name.lower():
+                source_map[current_source_name.lower()] = DremioSourceMapEntry(
+                    platform=mapping.platform,
+                    source_name=mapping.source_name,
+                    dremio_source_category=source_category,
+                    root_path=root_path,
+                    database_name=database_name,
+                    platform_instance=mapping.platform_instance,
+                    env=mapping.env,
+                )
+                source_present = True
+                break
+
+        if not source_present:
+            source_map[current_source_name.lower()] = DremioSourceMapEntry(
+                platform=datahub_platform,
+                source_name=current_source_name,
+                dremio_source_category=source_category,
+                root_path=root_path,
+                database_name=database_name,
+                platform_instance=None,
+                env=None,
+            )
+
+    return source_map