--- conflicted
+++ resolved
@@ -19,7 +19,6 @@
 from datahub.ingestion.api.source import (
     MetadataWorkUnitProcessor,
     SourceReport,
-    StructuredLogCategory,
 )
 from datahub.ingestion.api.workunit import MetadataWorkUnit
 from datahub.ingestion.source.fivetran.config import (
@@ -48,7 +47,7 @@
     FineGrainedLineageDownstreamType,
     FineGrainedLineageUpstreamType,
 )
-from datahub.metadata.urns import CorpUserUrn, DataFlowUrn, DatasetUrn
+from datahub.metadata.urns import DataFlowUrn, DatasetUrn
 from datahub.sdk.dataflow import DataFlow
 from datahub.sdk.datajob import DataJob
 from datahub.sdk.entity import Entity
@@ -83,15 +82,8 @@
         # Create the appropriate access implementation using the factory
         self.fivetran_access = create_fivetran_access(config)
 
-<<<<<<< HEAD
         # For backward compatibility with existing tests
         self.audit_log = self.fivetran_access
-=======
-    def _extend_lineage(self, connector: Connector, datajob: DataJob) -> Dict[str, str]:
-        input_dataset_urn_list: List[Union[str, DatasetUrn]] = []
-        output_dataset_urn_list: List[Union[str, DatasetUrn]] = []
-        fine_grained_lineage: List[FineGrainedLineage] = []
->>>>>>> d3e8139d
 
         # Initialize field lineage workunits list
         self.field_lineage_workunits: List[MetadataWorkUnit] = []
@@ -105,7 +97,6 @@
 
         # Map connector type to known platform using service information from API
         if source_details.platform is None:
-<<<<<<< HEAD
             # Use the improved service-based mapping instead of hardcoded connector aliases
             source_details.platform = get_platform_from_fivetran_service(
                 connector.connector_type
@@ -123,22 +114,6 @@
         )
 
         return source_details
-=======
-            if connector.connector_type in KNOWN_DATA_PLATFORM_MAPPING:
-                source_details.platform = KNOWN_DATA_PLATFORM_MAPPING[
-                    connector.connector_type
-                ]
-            else:
-                self.report.info(
-                    title="Guessing source platform for lineage",
-                    message="We encountered a connector type that we don't fully support yet. "
-                    "We will attempt to guess the platform based on the connector type. "
-                    "Note that we use connector_id as the key not connector_name which you may see in the UI of Fivetran. ",
-                    context=f"connector_name: {connector.connector_name} (connector_id: {connector.connector_id}, connector_type: {connector.connector_type})",
-                    log_category=StructuredLogCategory.LINEAGE,
-                )
-                source_details.platform = connector.connector_type
->>>>>>> d3e8139d
 
     def _get_destination_details(self, connector: Connector) -> PlatformDetail:
         """Get destination platform details for a connector."""
@@ -309,7 +284,6 @@
                     f"Error creating lineage for table {lineage.source_table} -> {lineage.destination_table}: {e}"
                 )
 
-<<<<<<< HEAD
         # Log the lineage that was created for debugging
         logger.info(
             f"Created lineage with {len(input_dataset_urn_list)} input URNs and {len(output_dataset_urn_list)} output URNs"
@@ -319,11 +293,6 @@
         datajob.inlets.extend(input_dataset_urn_list)
         datajob.outlets.extend(output_dataset_urn_list)
         datajob.fine_grained_lineages.extend(fine_grained_lineage)
-=======
-        datajob.set_inlets(input_dataset_urn_list)
-        datajob.set_outlets(output_dataset_urn_list)
-        datajob.set_fine_grained_lineages(fine_grained_lineage)
->>>>>>> d3e8139d
 
         # Build properties from details and connector properties
         lineage_properties = self._build_lineage_properties(
@@ -574,19 +543,12 @@
         properties["destination_platform"] = destination
 
         return DataFlow(
-<<<<<<< HEAD
             orchestrator=Constant.ORCHESTRATOR,
             id=connector.connector_id,
             env=self.config.env or "PROD",
             name=connector_name,
             description=description,
             properties=properties,
-=======
-            platform=Constant.ORCHESTRATOR,
-            name=connector.connector_id,
-            env=self.config.env,
-            display_name=connector.connector_name,
->>>>>>> d3e8139d
             platform_instance=self.config.platform_instance,
         )
 
@@ -790,17 +752,12 @@
 
         # Create the DataJob with enhanced information
         datajob = DataJob(
-            name=connector.connector_id,
+            id=connector.connector_id,
             flow_urn=dataflow_urn,
             platform_instance=self.config.platform_instance,
-<<<<<<< HEAD
             name=connector_name,
             description=description,
             owners=owner_set,
-=======
-            display_name=connector.connector_name,
-            owners=[CorpUserUrn(owner_email)] if owner_email else None,
->>>>>>> d3e8139d
         )
 
         # Map connector source and destination table with dataset entity
@@ -828,15 +785,11 @@
             "lineage_only": "true",
         }
 
-<<<<<<< HEAD
         # Combine all properties
         datajob.properties = {
             **connector_properties,
             **lineage_properties,
         }
-=======
-        datajob.set_custom_properties({**connector_properties, **lineage_properties})
->>>>>>> d3e8139d
 
         return datajob
 
@@ -896,9 +849,7 @@
         return "database"
 
     def _generate_dpi_from_job(self, job: Job, datajob: DataJob) -> DataProcessInstance:
-<<<<<<< HEAD
         """Generate a DataProcessInstance entity from a job."""
-=======
         # hack: convert to old instance for DataProcessInstance.from_datajob compatibility
         datajob_v1 = DataJobV1(
             id=datajob.name,
@@ -909,7 +860,6 @@
             outlets=datajob.outlets,
             fine_grained_lineages=datajob.fine_grained_lineages,
         )
->>>>>>> d3e8139d
         return DataProcessInstance.from_datajob(
             datajob=datajob_v1,
             id=job.job_id,
@@ -947,7 +897,6 @@
         ):
             yield mcp.as_workunit()
 
-<<<<<<< HEAD
     def _get_per_table_datajob_workunits(
         self, connector: Connector, dataflow: DataFlow
     ) -> Iterable[MetadataWorkUnit]:
@@ -1184,19 +1133,6 @@
         # Emit the datajob
         for mcp in datajob.generate_mcp(materialize_iolets=False):
             yield mcp.as_workunit()
-=======
-    def _get_connector_workunits(
-        self, connector: Connector
-    ) -> Iterable[Union[MetadataWorkUnit, Entity]]:
-        self.report.report_connectors_scanned()
-        # Create dataflow entity with same name as connector name
-        dataflow = self._generate_dataflow_from_connector(connector)
-        yield dataflow
-
-        # Map Fivetran's connector entity with Datahub's datajob entity
-        datajob = self._generate_datajob_from_connector(connector)
-        yield datajob
->>>>>>> d3e8139d
 
         # Process job history
         if len(connector.jobs) >= MAX_JOBS_PER_CONNECTOR:
