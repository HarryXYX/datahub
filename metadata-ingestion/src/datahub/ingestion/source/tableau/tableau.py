--- conflicted
+++ resolved
@@ -543,11 +543,9 @@
         default=False,
         description="Ingest details for tables external to (not embedded in) tableau as entities.",
     )
-<<<<<<< HEAD
     ingest_virtual_connections: bool = Field(
         default=True,
         description="Ingest details for virtual connections as entities.",
-=======
     emit_all_published_datasources: bool = Field(
         default=False,
         description="Ingest all published data sources. When False (default), only ingest published data sources that belong to an ingested workbook.",
@@ -555,7 +553,6 @@
     emit_all_embedded_datasources: bool = Field(
         default=False,
         description="Ingest all embedded data sources. When False (default), only ingest embedded data sources that belong to an ingested workbook.",
->>>>>>> b8aac8b4
     )
 
     env: str = Field(
