# Instructions to add additional entry
# 1. Add new entry to this list
# 2. Increment version in bootstrap_mcps.yaml for the entry referring to this file
- entityUrn: urn:li:dataPlatform:adlsGen1
  entityType: dataPlatform
  aspectName: dataPlatformInfo
  changeType: UPSERT
  aspect:
    datasetNameDelimiter: "/"
    name: adlsGen1
    displayName: Azure Data Lake (Gen 1)
    type: FILE_SYSTEM
    logoUrl: "/assets/platforms/adlslogo.png"
- entityUrn: urn:li:dataPlatform:adlsGen2
  entityType: dataPlatform
  aspectName: dataPlatformInfo
  changeType: UPSERT
  aspect:
    datasetNameDelimiter: "/"
    name: adlsGen2
    displayName: Azure Data Lake (Gen 2)
    type: FILE_SYSTEM
    logoUrl: "/assets/platforms/adlslogo.png"
- entityUrn: urn:li:dataPlatform:airflow
  entityType: dataPlatform
  aspectName: dataPlatformInfo
  changeType: UPSERT
  aspect:
    datasetNameDelimiter: "."
    name: airflow
    displayName: Airflow
    type: OTHERS
    logoUrl: "/assets/platforms/airflowlogo.png"
- entityUrn: urn:li:dataPlatform:ambry
  entityType: dataPlatform
  aspectName: dataPlatformInfo
  changeType: UPSERT
  aspect:
    datasetNameDelimiter: "."
    name: ambry
    displayName: Ambry
    type: OBJECT_STORE
- entityUrn: urn:li:dataPlatform:clickhouse
  entityType: dataPlatform
  aspectName: dataPlatformInfo
  changeType: UPSERT
  aspect:
    datasetNameDelimiter: "."
    name: clickhouse
    displayName: ClickHouse
    type: RELATIONAL_DB
    logoUrl: "/assets/platforms/clickhouselogo.png"
- entityUrn: urn:li:dataPlatform:cockroachdb
  entityType: dataPlatform
  aspectName: dataPlatformInfo
  changeType: UPSERT
  aspect:
    datasetNameDelimiter: "."
    name: cockroachdb
    displayName: CockroachDb
    type: RELATIONAL_DB
    logoUrl: "/assets/platforms/cockroachdblogo.png"
- entityUrn: urn:li:dataPlatform:couchbase
  entityType: dataPlatform
  aspectName: dataPlatformInfo
  changeType: UPSERT
  aspect:
    datasetNameDelimiter: "."
    name: couchbase
    displayName: Couchbase
    type: KEY_VALUE_STORE
    logoUrl: "/assets/platforms/couchbaselogo.png"
- entityUrn: urn:li:dataPlatform:dagster
  entityType: dataPlatform
  aspectName: dataPlatformInfo
  changeType: UPSERT
  aspect:
    datasetNameDelimiter: "/"
    name: dagster
    displayName: Dagster
    type: OTHERS
    logoUrl: "/assets/platforms/dagsterlogo.svg"
- entityUrn: urn:li:dataPlatform:external
  entityType: dataPlatform
  aspectName: dataPlatformInfo
  changeType: UPSERT
  aspect:
    datasetNameDelimiter: "."
    name: external
    displayName: External Source
    type: OTHERS
- entityUrn: urn:li:dataPlatform:hdfs
  entityType: dataPlatform
  aspectName: dataPlatformInfo
  changeType: UPSERT
  aspect:
    datasetNameDelimiter: "/"
    name: hdfs
    displayName: HDFS
    type: FILE_SYSTEM
    logoUrl: "/assets/platforms/hadooplogo.png"
- entityUrn: urn:li:dataPlatform:hana
  entityType: dataPlatform
  aspectName: dataPlatformInfo
  changeType: UPSERT
  aspect:
    datasetNameDelimiter: "."
    name: hana
    displayName: SAP HANA
    type: RELATIONAL_DB
    logoUrl: "/assets/platforms/hanalogo.png"
- entityUrn: urn:li:dataPlatform:hive
  entityType: dataPlatform
  aspectName: dataPlatformInfo
  changeType: UPSERT
  aspect:
    datasetNameDelimiter: "."
    name: hive
    displayName: Hive
    type: FILE_SYSTEM
    logoUrl: "/assets/platforms/hivelogo.png"
- entityUrn: urn:li:dataPlatform:hudi
  entityType: dataPlatform
  aspectName: dataPlatformInfo
  changeType: UPSERT
  aspect:
    datasetNameDelimiter: "."
    name: hudi
    displayName: Hudi
    type: FILE_SYSTEM
    logoUrl: "/assets/platforms/hudilogo.png"
- entityUrn: urn:li:dataPlatform:iceberg
  entityType: dataPlatform
  aspectName: dataPlatformInfo
  changeType: UPSERT
  aspect:
    datasetNameDelimiter: "."
    name: iceberg
    displayName: Iceberg
    type: FILE_SYSTEM
    logoUrl: "/assets/platforms/iceberglogo.png"
- entityUrn: urn:li:dataPlatform:s3
  entityType: dataPlatform
  aspectName: dataPlatformInfo
  changeType: UPSERT
  aspect:
    datasetNameDelimiter: "/"
    name: s3
    displayName: AWS S3
    type: FILE_SYSTEM
    logoUrl: "/assets/platforms/s3.png"
- entityUrn: urn:li:dataPlatform:kafka
  entityType: dataPlatform
  aspectName: dataPlatformInfo
  changeType: UPSERT
  aspect:
    datasetNameDelimiter: "."
    name: kafka
    displayName: Kafka
    type: MESSAGE_BROKER
    logoUrl: "/assets/platforms/kafkalogo.png"
- entityUrn: urn:li:dataPlatform:kafka-connect
  entityType: dataPlatform
  aspectName: dataPlatformInfo
  changeType: UPSERT
  aspect:
    datasetNameDelimiter: "."
    name: kafka-connect
    displayName: Kafka Connect
    type: OTHERS
    logoUrl: "/assets/platforms/kafkalogo.png"
- entityUrn: urn:li:dataPlatform:kusto
  entityType: dataPlatform
  aspectName: dataPlatformInfo
  changeType: UPSERT
  aspect:
    datasetNameDelimiter: "."
    name: kusto
    displayName: Kusto
    type: OLAP_DATASTORE
    logoUrl: "/assets/platforms/kustologo.png"
- entityUrn: urn:li:dataPlatform:mode
  entityType: dataPlatform
  aspectName: dataPlatformInfo
  changeType: UPSERT
  aspect:
    datasetNameDelimiter: "."
    name: mode
    displayName: Mode
    type: KEY_VALUE_STORE
    logoUrl: "/assets/platforms/modelogo.png"
- entityUrn: urn:li:dataPlatform:mongodb
  entityType: dataPlatform
  aspectName: dataPlatformInfo
  changeType: UPSERT
  aspect:
    datasetNameDelimiter: "."
    name: mongodb
    displayName: MongoDB
    type: KEY_VALUE_STORE
    logoUrl: "/assets/platforms/mongodblogo.png"
- entityUrn: urn:li:dataPlatform:mysql
  entityType: dataPlatform
  aspectName: dataPlatformInfo
  changeType: UPSERT
  aspect:
    datasetNameDelimiter: "."
    name: mysql
    displayName: MySQL
    type: RELATIONAL_DB
    logoUrl: "/assets/platforms/mysqllogo.png"
- entityUrn: urn:li:dataPlatform:db2
  entityType: dataPlatform
  aspectName: dataPlatformInfo
  changeType: UPSERT
  aspect:
    datasetNameDelimiter: "."
    name: db2
    displayName: DB2
    type: RELATIONAL_DB
    logoUrl: "/assets/platforms/db2logo.png"
- entityUrn: urn:li:dataPlatform:mariadb
  entityType: dataPlatform
  aspectName: dataPlatformInfo
  changeType: UPSERT
  aspect:
    datasetNameDelimiter: "."
    name: mariadb
    displayName: MariaDB
    type: RELATIONAL_DB
    logoUrl: "/assets/platforms/mariadblogo.png"
- entityUrn: urn:li:dataPlatform:OpenApi
  entityType: dataPlatform
  aspectName: dataPlatformInfo
  changeType: UPSERT
  aspect:
    datasetNameDelimiter: "."
    name: openapi
    displayName: OpenAPI
    type: OTHERS
    logoUrl: "/assets/platforms/openapilogo.png"
- entityUrn: urn:li:dataPlatform:oracle
  entityType: dataPlatform
  aspectName: dataPlatformInfo
  changeType: UPSERT
  aspect:
    datasetNameDelimiter: "."
    name: oracle
    displayName: Oracle
    type: RELATIONAL_DB
    logoUrl: "/assets/platforms/oraclelogo.png"
- entityUrn: urn:li:dataPlatform:pinot
  entityType: dataPlatform
  aspectName: dataPlatformInfo
  changeType: UPSERT
  aspect:
    datasetNameDelimiter: "."
    name: pinot
    displayName: Pinot
    type: OLAP_DATASTORE
    logoUrl: "/assets/platforms/pinotlogo.png"
- entityUrn: urn:li:dataPlatform:postgres
  entityType: dataPlatform
  aspectName: dataPlatformInfo
  changeType: UPSERT
  aspect:
    datasetNameDelimiter: "."
    name: postgres
    displayName: PostgreSQL
    type: RELATIONAL_DB
    logoUrl: "/assets/platforms/postgreslogo.png"
- entityUrn: urn:li:dataPlatform:prefect
  entityType: dataPlatform
  aspectName: dataPlatformInfo
  changeType: UPSERT
  aspect:
    datasetNameDelimiter: "."
    name: prefect
    displayName: Prefect
    type: OTHERS
    logoUrl: "/assets/platforms/prefectlogo.png"
- entityUrn: urn:li:dataPlatform:presto
  entityType: dataPlatform
  aspectName: dataPlatformInfo
  changeType: UPSERT
  aspect:
    datasetNameDelimiter: "."
    name: prefect
    displayName: Prefect
    type: OTHERS
    logoUrl: "/assets/platforms/prefectlogo.png"
- entityUrn: urn:li:dataPlatform:presto
  entityType: dataPlatform
  aspectName: dataPlatformInfo
  changeType: UPSERT
  aspect:
    datasetNameDelimiter: "."
    name: presto
    displayName: Presto
    type: QUERY_ENGINE
    logoUrl: "/assets/platforms/prestologo.png"
- entityUrn: urn:li:dataPlatform:tableau
  entityType: dataPlatform
  aspectName: dataPlatformInfo
  changeType: UPSERT
  aspect:
    datasetNameDelimiter: "."
    name: tableau
    displayName: Tableau
    type: OTHERS
    logoUrl: "/assets/platforms/tableaulogo.svg"
- entityUrn: urn:li:dataPlatform:teradata
  entityType: dataPlatform
  aspectName: dataPlatformInfo
  changeType: UPSERT
  aspect:
    datasetNameDelimiter: "."
    name: teradata
    displayName: Teradata
    type: RELATIONAL_DB
    logoUrl: "/assets/platforms/teradatalogo.png"
- entityUrn: urn:li:dataPlatform:voldemort
  entityType: dataPlatform
  aspectName: dataPlatformInfo
  changeType: UPSERT
  aspect:
    datasetNameDelimiter: "."
    name: voldemort
    displayName: Voldemort
    type: KEY_VALUE_STORE
- entityUrn: urn:li:dataPlatform:snowflake
  entityType: dataPlatform
  aspectName: dataPlatformInfo
  changeType: UPSERT
  aspect:
    datasetNameDelimiter: "."
    name: snowflake
    displayName: Snowflake
    type: RELATIONAL_DB
    logoUrl: "/assets/platforms/snowflakelogo.png"
- entityUrn: urn:li:dataPlatform:redshift
  entityType: dataPlatform
  aspectName: dataPlatformInfo
  changeType: UPSERT
  aspect:
    datasetNameDelimiter: "."
    name: redshift
    displayName: Redshift
    type: RELATIONAL_DB
    logoUrl: "/assets/platforms/redshiftlogo.png"
- entityUrn: urn:li:dataPlatform:mssql
  entityType: dataPlatform
  aspectName: dataPlatformInfo
  changeType: UPSERT
  aspect:
    datasetNameDelimiter: "."
    name: mssql
    displayName: SQL Server
    type: RELATIONAL_DB
    logoUrl: "/assets/platforms/mssqllogo.png"
- entityUrn: urn:li:dataPlatform:bigquery
  entityType: dataPlatform
  aspectName: dataPlatformInfo
  changeType: UPSERT
  aspect:
    datasetNameDelimiter: "."
    name: bigquery
    displayName: BigQuery
    type: RELATIONAL_DB
    logoUrl: "/assets/platforms/bigquerylogo.png"
- entityUrn: urn:li:dataPlatform:druid
  entityType: dataPlatform
  aspectName: dataPlatformInfo
  changeType: UPSERT
  aspect:
    datasetNameDelimiter: "."
    name: druid
    displayName: Druid
    type: OLAP_DATASTORE
    logoUrl: "/assets/platforms/druidlogo.png"
- entityUrn: urn:li:dataPlatform:looker
  entityType: dataPlatform
  aspectName: dataPlatformInfo
  changeType: UPSERT
  aspect:
    datasetNameDelimiter: "."
    name: looker
    displayName: Looker
    type: OTHERS
    logoUrl: "/assets/platforms/lookerlogo.svg"
- entityUrn: urn:li:dataPlatform:feast
  entityType: dataPlatform
  aspectName: dataPlatformInfo
  changeType: UPSERT
  aspect:
    datasetNameDelimiter: "."
    name: feast
    displayName: Feast
    type: OTHERS
    logoUrl: "/assets/platforms/feastlogo.png"
- entityUrn: urn:li:dataPlatform:sagemaker
  entityType: dataPlatform
  aspectName: dataPlatformInfo
  changeType: UPSERT
  aspect:
    datasetNameDelimiter: "."
    name: sagemaker
    displayName: SageMaker
    type: OTHERS
    logoUrl: "/assets/platforms/sagemakerlogo.png"
- entityUrn: urn:li:dataPlatform:mlflow
  entityType: dataPlatform
  aspectName: dataPlatformInfo
  changeType: UPSERT
  aspect:
    datasetNameDelimiter: "."
    name: mlflow
    displayName: MLflow
    type: OTHERS
    logoUrl: "/assets/platforms/mlflowlogo2.png"
- entityUrn: urn:li:dataPlatform:glue
  entityType: dataPlatform
  aspectName: dataPlatformInfo
  changeType: UPSERT
  aspect:
    datasetNameDelimiter: "."
    name: glue
    displayName: Glue
    type: OTHERS
    logoUrl: "/assets/platforms/gluelogo.png"
- entityUrn: urn:li:dataPlatform:redash
  entityType: dataPlatform
  aspectName: dataPlatformInfo
  changeType: UPSERT
  aspect:
    datasetNameDelimiter: "."
    name: redash
    displayName: Redash
    type: OTHERS
    logoUrl: "/assets/platforms/redashlogo.png"
- entityUrn: urn:li:dataPlatform:athena
  entityType: dataPlatform
  aspectName: dataPlatformInfo
  changeType: UPSERT
  aspect:
    datasetNameDelimiter: "."
    name: athena
    displayName: AWS Athena
    type: RELATIONAL_DB
    logoUrl: "/assets/platforms/awsathenalogo.png"
- entityUrn: urn:li:dataPlatform:spark
  entityType: dataPlatform
  aspectName: dataPlatformInfo
  changeType: UPSERT
  aspect:
    datasetNameDelimiter: "."
    name: spark
    displayName: Spark
    type: OTHERS
    logoUrl: "/assets/platforms/sparklogo.png"
- entityUrn: urn:li:dataPlatform:dbt
  entityType: dataPlatform
  aspectName: dataPlatformInfo
  changeType: UPSERT
  aspect:
    datasetNameDelimiter: "."
    name: dbt
    displayName: dbt
    type: OTHERS
    logoUrl: "/assets/platforms/dbtlogo.png"
- entityUrn: urn:li:dataPlatform:elasticsearch
  entityType: dataPlatform
  aspectName: dataPlatformInfo
  changeType: UPSERT
  aspect:
    datasetNameDelimiter: "."
    name: elasticsearch
    displayName: Elasticsearch
    type: OTHERS
    logoUrl: "/assets/platforms/elasticsearchlogo.png"
- entityUrn: urn:li:dataPlatform:great-expectations
  entityType: dataPlatform
  aspectName: dataPlatformInfo
  changeType: UPSERT
  aspect:
    name: Great Expectations
    displayName: Great Expectations
    type: OTHERS
    logoUrl: "/assets/platforms/greatexpectationslogo.png"
    datasetNameDelimiter: "."
- entityUrn: urn:li:dataPlatform:powerbi
  entityType: dataPlatform
  aspectName: dataPlatformInfo
  changeType: UPSERT
  aspect:
    datasetNameDelimiter: "."
    name: powerbi
    displayName: Power BI
    type: OTHERS
    logoUrl: "/assets/platforms/powerbilogo.png"
- entityUrn: urn:li:dataPlatform:presto-on-hive
  entityType: dataPlatform
  aspectName: dataPlatformInfo
  changeType: UPSERT
  aspect:
    datasetNameDelimiter: "."
    name: presto-on-hive
    displayName: Presto on Hive
    type: FILE_SYSTEM
    logoUrl: "/assets/platforms/prestoonhivelogo.png"
- entityUrn: urn:li:dataPlatform:metabase
  entityType: dataPlatform
  aspectName: dataPlatformInfo
  changeType: UPSERT
  aspect:
    datasetNameDelimiter: "."
    name: metabase
    displayName: Metabase
    type: OTHERS
    logoUrl: "/assets/platforms/metabaselogo.svg"
- entityUrn: urn:li:dataPlatform:nifi
  entityType: dataPlatform
  aspectName: dataPlatformInfo
  changeType: UPSERT
  aspect:
    datasetNameDelimiter: "."
    name: nifi
    displayName: NiFi
    type: OTHERS
    logoUrl: "/assets/platforms/nifilogo.svg"
- entityUrn: urn:li:dataPlatform:superset
  entityType: dataPlatform
  aspectName: dataPlatformInfo
  changeType: UPSERT
  aspect:
    datasetNameDelimiter: "."
    name: superset
    displayName: Superset
    type: OTHERS
    logoUrl: "/assets/platforms/supersetlogo.png"
- entityUrn: urn:li:dataPlatform:preset
  entityType: dataPlatform
  aspectName: dataPlatformInfo
  changeType: UPSERT
  aspect:
    datasetNameDelimiter: "."
    name: preset
    displayName: Preset
    type: OTHERS
    logoUrl: "/assets/platforms/presetlogo.svg"
- entityUrn: urn:li:dataPlatform:trino
  entityType: dataPlatform
  aspectName: dataPlatformInfo
  changeType: UPSERT
  aspect:
    datasetNameDelimiter: "."
    name: trino
    displayName: Trino
    type: QUERY_ENGINE
    logoUrl: "/assets/platforms/trinologo.png"
- entityUrn: urn:li:dataPlatform:pulsar
  entityType: dataPlatform
  aspectName: dataPlatformInfo
  changeType: UPSERT
  aspect:
    datasetNameDelimiter: "."
    name: pulsar
    displayName: Pulsar
    type: MESSAGE_BROKER
    logoUrl: "/assets/platforms/pulsarlogo.png"
- entityUrn: urn:li:dataPlatform:salesforce
  entityType: dataPlatform
  aspectName: dataPlatformInfo
  changeType: UPSERT
  aspect:
    datasetNameDelimiter: "."
    name: salesforce
    displayName: Salesforce
    type: OTHERS
    logoUrl: "/assets/platforms/logo-salesforce.svg"
- entityUrn: urn:li:dataPlatform:unknown
  entityType: dataPlatform
  aspectName: dataPlatformInfo
  changeType: UPSERT
  aspect:
    datasetNameDelimiter: "."
    name: Unknown Platform
    displayName: N/A
    type: OTHERS
- entityUrn: urn:li:dataPlatform:delta-lake
  entityType: dataPlatform
  aspectName: dataPlatformInfo
  changeType: UPSERT
  aspect:
    datasetNameDelimiter: "."
    name: delta-lake
    displayName: Delta Lake
    type: OTHERS
    logoUrl: "/assets/platforms/deltalakelogo.png"
- entityUrn: urn:li:dataPlatform:databricks
  entityType: dataPlatform
  aspectName: dataPlatformInfo
  changeType: UPSERT
  aspect:
    datasetNameDelimiter: "."
    name: databricks
    displayName: Databricks
    type: OTHERS
    logoUrl: "/assets/platforms/databrickslogo.png"
- entityUrn: urn:li:dataPlatform:vertica
  entityType: dataPlatform
  aspectName: dataPlatformInfo
  changeType: UPSERT
  aspect:
    datasetNameDelimiter: "."
    name: vertica
    displayName: Vertica
    type: OLAP_DATASTORE
    logoUrl: "/assets/platforms/verticalogo.png"
- entityUrn: urn:li:dataPlatform:gcs
  entityType: dataPlatform
  aspectName: dataPlatformInfo
  changeType: UPSERT
  aspect:
    datasetNameDelimiter: "/"
    name: gcs
    displayName: Google Cloud Storage
    type: FILE_SYSTEM
    logoUrl: "/assets/platforms/gcslogo.svg"
- entityUrn: urn:li:dataPlatform:slack
  entityType: dataPlatform
  aspectName: dataPlatformInfo
  changeType: UPSERT
  aspect:
    datasetNameDelimiter: "."
    name: Slack
    displayName: Slack
    type: OTHERS
    logoUrl: "/assets/platforms/slacklogo.png"
- entityUrn: urn:li:dataPlatform:microsoft-teams
  entityType: dataPlatform
  aspectName: dataPlatformInfo
  changeType: UPSERT
  aspect:
    datasetNameDelimiter: "."
    name: Microsoft Teams
    displayName: Microsoft Teams
    type: OTHERS
    logoUrl: "/assets/platforms/teamslogo.png"
- entityUrn: urn:li:dataPlatform:dynamodb
  entityType: dataPlatform
  aspectName: dataPlatformInfo
  changeType: UPSERT
  aspect:
    datasetNameDelimiter: "."
    name: dynamodb
    displayName: DynamoDB
    type: KEY_VALUE_STORE
    logoUrl: "/assets/platforms/dynamodblogo.png"
- entityUrn: urn:li:dataPlatform:fivetran
  entityType: dataPlatform
  aspectName: dataPlatformInfo
  changeType: UPSERT
  aspect:
    datasetNameDelimiter: "."
    name: fivetran
    displayName: Fivetran
    type: OTHERS
    logoUrl: "/assets/platforms/fivetranlogo.png"
- entityUrn: urn:li:dataPlatform:csv
  entityType: dataPlatform
  aspectName: dataPlatformInfo
  changeType: UPSERT
  aspect:
    datasetNameDelimiter: "."
    name: csv
    displayName: CSV
    type: OTHERS
    logoUrl: "/assets/platforms/csv-logo.png"
- entityUrn: urn:li:dataPlatform:qlik-sense
  entityType: dataPlatform
  aspectName: dataPlatformInfo
  changeType: UPSERT
  aspect:
    datasetNameDelimiter: "."
    name: qlik-sense
    displayName: Qlik Sense
    type: OTHERS
    logoUrl: "/assets/platforms/qliklogo.png"
- entityUrn: urn:li:dataPlatform:file
  entityType: dataPlatform
  aspectName: dataPlatformInfo
  changeType: UPSERT
  aspect:
    datasetNameDelimiter: "."
    name: file
    displayName: File
    type: OTHERS
    logoUrl: "/assets/platforms/file-logo.svg"
- entityUrn: urn:li:dataPlatform:excel
  entityType: dataPlatform
  aspectName: dataPlatformInfo
  changeType: UPSERT
  aspect:
    name: excel
    displayName: Excel
    type: OTHERS
    datasetNameDelimiter: "/"
    logoUrl: "/assets/platforms/excel-logo.svg"
- entityUrn: urn:li:dataPlatform:sigma
  entityType: dataPlatform
  aspectName: dataPlatformInfo
  changeType: UPSERT
  aspect:
    datasetNameDelimiter: "."
    name: sigma
    displayName: Sigma
    type: OTHERS
    logoUrl: "/assets/platforms/sigmalogo.png"
- entityUrn: urn:li:dataPlatform:sac
  entityType: dataPlatform
  aspectName: dataPlatformInfo
  changeType: UPSERT
  aspect:
    datasetNameDelimiter: "."
    name: sac
    displayName: SAP Analytics Cloud
    type: OTHERS
    logoUrl: "/assets/platforms/saclogo.svg"
- entityUrn: urn:li:dataPlatform:dremio
  entityType: dataPlatform
  aspectName: dataPlatformInfo
  changeType: UPSERT
  aspect:
    datasetNameDelimiter: "."
    name: dremio
    displayName: Dremio
    type: QUERY_ENGINE
    logoUrl: "/assets/platforms/dremiologo.png"
- entityUrn: urn:li:dataPlatform:cassandra
  entityType: dataPlatform
  aspectName: dataPlatformInfo
  changeType: UPSERT
  aspect:
    datasetNameDelimiter: "."
    name: cassandra
    displayName: Cassandra
    type: KEY_VALUE_STORE
    logoUrl: "/assets/platforms/cassandralogo.png"
- entityUrn: urn:li:dataPlatform:neo4j
  entityType: dataPlatform
  aspectName: dataPlatformInfo
  changeType: UPSERT
  aspect:
    datasetNameDelimiter: "."
    name: neo4j
    displayName: Neo4j
    type: OTHERS
    logoUrl: "/assets/platforms/neo4j.png"
- entityUrn: urn:li:dataPlatform:vertexai
  entityType: dataPlatform
  aspectName: dataPlatformInfo
  changeType: UPSERT
  aspect:
    datasetNameDelimiter: "."
    name: vertexai
    displayName: vertexai
    type: OTHERS
    logoUrl: "/assets/platforms/vertexai.png"
- entityUrn: urn:li:dataPlatform:hex
  entityType: dataPlatform
  aspectName: dataPlatformInfo
  changeType: UPSERT
  aspect:
    datasetNameDelimiter: "."
    name: hex
    displayName: Hex
    type: OTHERS
    logoUrl: "/assets/platforms/hex.png"
<<<<<<< HEAD
- entityUrn: urn:li:dataPlatform:gsheet
=======
- entityUrn: urn:li:dataPlatform:grafana
>>>>>>> 492e28a9
  entityType: dataPlatform
  aspectName: dataPlatformInfo
  changeType: UPSERT
  aspect:
    datasetNameDelimiter: "."
<<<<<<< HEAD
    name: gsheet
    displayName: Google Sheets
    type: OTHERS
    logoUrl: "/assets/platforms/gsheet.svg"
=======
    name: grafana
    displayName: Grafana
    type: OTHERS
    logoUrl: "/assets/platforms/grafana.png"
- entityUrn: urn:li:dataPlatform:controlm
  entityType: dataPlatform
  aspectName: dataPlatformInfo
  changeType: UPSERT
  aspect:
    datasetNameDelimiter: "."
    name: controlm
    displayName: Control-M
    type: OTHERS
    logoUrl: "/assets/platforms/controlmlogo.png"
- entityUrn: urn:li:dataPlatform:abinitio
  entityType: dataPlatform
  aspectName: dataPlatformInfo
  changeType: UPSERT
  aspect:
    datasetNameDelimiter: "."
    name: abinitio
    displayName: Ab Initio
    type: OTHERS
    logoUrl: "/assets/platforms/abinitiologo.png"
- entityUrn: urn:li:dataPlatform:informatica
  entityType: dataPlatform
  aspectName: dataPlatformInfo
  changeType: UPSERT
  aspect:
    datasetNameDelimiter: "."
    name: informatica
    displayName: Informatica
    type: OTHERS
    logoUrl: "/assets/platforms/informaticalogo.png"
>>>>>>> 492e28a9
<|MERGE_RESOLUTION|>--- conflicted
+++ resolved
@@ -777,22 +777,22 @@
     displayName: Hex
     type: OTHERS
     logoUrl: "/assets/platforms/hex.png"
-<<<<<<< HEAD
 - entityUrn: urn:li:dataPlatform:gsheet
-=======
-- entityUrn: urn:li:dataPlatform:grafana
->>>>>>> 492e28a9
-  entityType: dataPlatform
-  aspectName: dataPlatformInfo
-  changeType: UPSERT
-  aspect:
-    datasetNameDelimiter: "."
-<<<<<<< HEAD
+  entityType: dataPlatform
+  aspectName: dataPlatformInfo
+  changeType: UPSERT
+  aspect:
+    datasetNameDelimiter: "."
     name: gsheet
     displayName: Google Sheets
     type: OTHERS
     logoUrl: "/assets/platforms/gsheet.svg"
-=======
+- entityUrn: urn:li:dataPlatform:grafana
+  entityType: dataPlatform
+  aspectName: dataPlatformInfo
+  changeType: UPSERT
+  aspect:
+    datasetNameDelimiter: "."
     name: grafana
     displayName: Grafana
     type: OTHERS
@@ -826,5 +826,4 @@
     name: informatica
     displayName: Informatica
     type: OTHERS
-    logoUrl: "/assets/platforms/informaticalogo.png"
->>>>>>> 492e28a9
+    logoUrl: "/assets/platforms/informaticalogo.png"