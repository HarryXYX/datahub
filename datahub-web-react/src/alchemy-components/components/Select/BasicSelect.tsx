--- conflicted
+++ resolved
@@ -69,14 +69,11 @@
     onSearchChange,
     emptyState,
     descriptionMaxWidth,
-<<<<<<< HEAD
     renderCustomSelectedValue,
     hideSelectedOptions,
     filterResultsByQuery = selectDefaults.filterResultsByQuery,
     selectMinHeight,
-=======
     autoUpdate = false,
->>>>>>> 8dde4b83
     ...props
 }: SelectProps<OptionType>) => {
     const [searchQuery, setSearchQuery] = useState('');
