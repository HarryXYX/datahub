--- conflicted
+++ resolved
@@ -58,12 +58,9 @@
     isLoading?: boolean;
     emptyState?: React.ReactElement;
     descriptionMaxWidth?: number;
-<<<<<<< HEAD
     hideSelectedOptions?: boolean;
     selectMinHeight?: string;
-=======
     autoUpdate?: boolean;
->>>>>>> 8dde4b83
 }
 
 export interface SelectStyleProps {
