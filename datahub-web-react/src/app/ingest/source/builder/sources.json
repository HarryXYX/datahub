[
    {
        "urn": "urn:li:dataPlatform:bigquery",
        "name": "bigquery",
        "displayName": "BigQuery",
        "description": "Import Projects, Datasets, Tables, Views, lineage, queries, and statistics from BigQuery.",
        "docsUrl": "https://docs.datahub.com/docs/quick-ingestion-guides/bigquery/overview",
        "recipe": "source:\n    type: bigquery\n    config:\n        include_table_lineage: true\n        include_usage_statistics: true\n        include_tables: true\n        include_views: true\n        profiling:\n            enabled: true\n            profile_table_level_only: true\n        stateful_ingestion:\n            enabled: true"
    },
    {
        "urn": "urn:li:dataPlatform:redshift",
        "name": "redshift",
        "displayName": "Redshift",
        "description": "Import Tables, Views, Databases, Schemas, lineage, queries, and statistics from Redshift.",
        "docsUrl": "https://docs.datahub.com/docs/quick-ingestion-guides/redshift/overview",
        "recipe": "source: \n    type: redshift\n    config:\n        # Coordinates\n        host_port: # Your Redshift host and post, e.g. example.something.us-west-2.redshift.amazonaws.com:5439\n        database: # Your Redshift database, e.g. SampleDatabase\n\n        # Credentials\n        # Add secret in Secrets Tab with relevant names for each variable\n        username: null # Your Redshift username, e.g. admin\n\n        table_lineage_mode: stl_scan_based\n        include_table_lineage: true\n        include_tables: true\n        include_views: true\n        profiling:\n            enabled: true\n            profile_table_level_only: true\n        stateful_ingestion:\n            enabled: true"
    },
    {
        "urn": "urn:li:dataPlatform:snowflake",
        "name": "snowflake",
        "displayName": "Snowflake",
        "description": "Import Tables, Views, Databases, Schemas, lineage, queries, and statistics from Snowflake.",
        "docsUrl": "https://docs.datahub.com/docs/quick-ingestion-guides/snowflake/overview",
        "recipe": "source: \n    type: snowflake\n    config:\n        account_id: null\n        include_table_lineage: true\n        include_view_lineage: true\n        include_tables: true\n        include_views: true\n        profiling:\n            enabled: true\n            profile_table_level_only: true\n        stateful_ingestion:\n            enabled: true"
    },
    {
        "urn": "urn:li:dataPlatform:unity-catalog",
        "name": "unity-catalog",
        "displayName": "Databricks",
        "description": "Import Metastores, Schemas, Tables, lineage, queries, and statistics from Databricks Unity Catalog.",
        "docsUrl": "https://docs.datahub.com/docs/generated/ingestion/sources/databricks/#module-unity-catalog",
        "recipe": "source:\n    type: unity-catalog\n    config:\n        # Coordinates\n        workspace_url: null\n        include_table_lineage: true\n        include_column_lineage: false\n        stateful_ingestion:\n            enabled: true"
    },
    {
        "urn": "urn:li:dataPlatform:looker",
        "name": "looker",
        "displayName": "Looker",
        "description": "Import Models, Explores, Views, Looks, Dashboards, and lineage from Looker.",
        "docsUrl": "https://docs.datahub.com/docs/quick-ingestion-guides/looker/overview#looker",
        "recipe": "source:\n    type: looker\n    config:\n        # Coosrdinates\n        base_url: # Your Looker instance URL, e.g. https://company.looker.com:19999\n\n        # Credentials\n        # Add secret in Secrets Tab with relevant names for each variable\n        client_id: null # Your Looker client id, e.g. admin\n        stateful_ingestion:\n            enabled: true"
    },
    {
        "urn": "urn:li:dataPlatform:lookml",
        "name": "lookml",
        "displayName": "LookML",
        "description": "Import Models, Explores, Views, Looks, Dashboards, and lineage from LookML files.",
        "docsUrl": "https://docs.datahub.com/docs/quick-ingestion-guides/looker/overview#lookml",
        "recipe": "source:\n    type: lookml\n    config:\n        parse_table_names_from_sql: true\n        stateful_ingestion:\n            enabled: true"
    },
    {
        "urn": "urn:li:dataPlatform:tableau",
        "name": "tableau",
        "displayName": "Tableau",
        "description": "Import Data Sources, Workbooks, Worksheets, Tags, Dashboards, and lineage from Tableau.",
        "docsUrl": "https://docs.datahub.com/docs/quick-ingestion-guides/tableau/overview",
        "recipe": "source:\n    type: tableau\n    config:\n        # Coordinates\n        connect_uri: null\n        stateful_ingestion:\n            enabled: true"
    },
    {
        "urn": "urn:li:dataPlatform:powerbi",
        "name": "powerbi",
        "displayName": "PowerBI",
        "description": "Import  Dashboards, Tiles, Datasets, and lineage from PowerBI.",
        "docsUrl": "https://docs.datahub.com/docs/generated/ingestion/sources/powerbi/",
        "recipe": "source:\n  type: \"powerbi\"\n  config:\n    # Your Power BI tenant identifier\n    tenant_id: null\n    # Your Power BI client id\n    client_id: null\n    # Your Power BI client secret\n    client_secret: null\n    stateful_ingestion:\n        enabled: true"
    },
    {
        "urn": "urn:li:dataPlatform:dbt",
        "name": "dbt-cloud",
        "displayName": "dbt Cloud",
        "description": "Import Sources, Seeds, Models, Snapshots, Tests, and lineage from dbt cloud.",
        "docsUrl": "https://docs.datahub.com/docs/generated/ingestion/sources/dbt/#module-dbt-cloud",
        "recipe": "source:\n  type: dbt-cloud\n  config:\n    account_id: null\n    project_id: null\n    job_id: null\n    target_platform: null\n    stateful_ingestion:\n      enabled: true"
    },
    {
        "urn": "urn:li:dataPlatform:mysql",
        "name": "mysql",
        "displayName": "MySQL",
        "description": "Import Tables, Views, Databases, Schemas, and statistics from MySQL.",
        "docsUrl": "https://docs.datahub.com/docs/generated/ingestion/sources/mysql/",
        "recipe": "source: \n    type: mysql\n    config: \n        # Coordinates\n        host_port: # Your MySQL host and post, e.g. mysql:3306\n        database: # Your MySQL database name, e.g. datahub\n    \n        # Credentials\n        # Add secret in Secrets Tab with relevant names for each variable\n        username: null # Your MySQL username, e.g. admin\n\n        # Options\n        include_tables: true\n        include_views: true\n\n        # Profiling\n        profiling:\n            enabled: true\n            profile_table_level_only: true\n        stateful_ingestion:\n            enabled: true"
    },
    {
        "urn": "urn:li:dataPlatform:postgres",
        "name": "postgres",
        "displayName": "Postgres",
        "description": "Import Tables, Views, Databases, Schemas, and statistics from Postgres.",
        "docsUrl": "https://docs.datahub.com/docs/generated/ingestion/sources/postgres/",
        "recipe": "source: \n    type: postgres\n    config:\n        # Coordinates\n        host_port: # Your Postgres host and port, e.g. postgres:5432\n        database: # Your Postgres Database, e.g. sample_db\n\n        # Credentials\n        # Add secret in Secrets Tab with relevant names for each variable\n        username: null # Your Postgres username, e.g. admin\n\n        # Options\n        include_tables: true\n        include_views: true\n\n        # Profiling\n        profiling:\n            enabled: true\n            profile_table_level_only: true\n        stateful_ingestion:\n            enabled: true"
    },
    {
        "urn": "urn:li:dataPlatform:kafka",
        "name": "kafka",
        "displayName": "Kafka",
        "description": "Import streaming topics from Kafka.",
        "docsUrl": "https://docs.datahub.com/docs/generated/ingestion/sources/kafka/",
        "recipe": "source:\n    type: kafka\n    config:\n        connection:\n            consumer_config:\n                security.protocol: \"PLAINTEXT\"\n        stateful_ingestion:\n            enabled: false"
    },
    {
        "urn": "urn:li:dataPlatform:hive",
        "name": "hive",
        "displayName": "Hive",
        "description": "Import Tables, Views, Databases, Schemas, and statistics from Hive.",
        "docsUrl": "https://docs.datahub.com/docs/generated/ingestion/sources/hive/",
        "recipe": "source: \n    type: hive\n    config:\n        # Coordinates\n        host_port: # Your Hive host and port, e.g. hive:10000\n        database: # Your Hive database name, e.g. SampleDatabase (Optional, if not specified, ingests from all databases)\n\n        # Credentials\n        # Add secret in Secrets Tab with relevant names for each variable\n        username: null # Your Hive username, e.g. admin\n        stateful_ingestion:\n            enabled: true"
    },
    {
        "urn": "urn:li:dataPlatform:presto",
        "name": "presto",
        "displayName": "Presto",
        "description": "Import Tables, Databases, Schemas, and statistics from Presto.",
        "docsUrl": "https://docs.datahub.com/docs/generated/ingestion/sources/presto/",
        "recipe": "source:\n    type: presto\n    config:\n        # Coordinates\n        host_port: null\n        # The name of the catalog from getting the usage\n        database: null\n        # Credentials\n        username: null\n        include_views: true\n        include_tables: true\n        profiling:\n            enabled: true\n            profile_table_level_only: true\n        stateful_ingestion:\n            enabled: true"
    },
    {
        "urn": "urn:li:dataPlatform:trino",
        "name": "trino",
        "displayName": "Trino",
        "description": "Import Tables, Databases, Schemas, and statistics from Trino.",
        "docsUrl": "https://docs.datahub.com/docs/generated/ingestion/sources/trino/",
        "recipe": "source:\n    type: trino\n    config:\n        # Coordinates\n        host_port: null\n        # The name of the catalog from getting the usage\n        database: null\n        # Credentials\n        username: null\n        include_views: true\n        include_tables: true\n        profiling:\n            enabled: true\n            profile_table_level_only: true\n        stateful_ingestion:\n            enabled: true"
    },
    {
        "urn": "urn:li:dataPlatform:glue",
        "name": "glue",
        "displayName": "Glue",
        "description": "Import Tables, Databases, Jobs, statistics, and lineage to S3 from AWS Glue.",
        "docsUrl": "https://docs.datahub.com/docs/generated/ingestion/sources/glue/",
        "recipe": "source:\n    type: glue\n    config:\n        # AWS credentials. \n        aws_region: # The region for your AWS Glue instance. \n        # Add secret in Secrets Tab with relevant names for each variable\n        # The access key for your AWS account.\n        aws_access_key_id: \"${AWS_ACCESS_KEY_ID}\"\n        # The secret key for your AWS account.\n        aws_secret_access_key: \"${AWS_SECRET_KEY}\"\n        aws_session_token: # The session key for your AWS account. This is only needed when you are using temporary credentials.\n        # aws_role: # (Optional) The role to assume (Role chaining supported by using a sorted list).\n\n        # Allow / Deny specific databases & tables\n        # database_pattern:\n        #    allow:\n        #        - \"flights-database\"\n        # table_pattern:\n        #    allow:\n        #        - \"avro\""
    },
    {
        "urn": "urn:li:dataPlatform:mssql",
        "name": "mssql",
        "displayName": "Microsoft SQL Server",
        "description": "Import Tables, Views, Databases, Schemas, and statistics from SQL Server.",
        "docsUrl": "https://docs.datahub.com/docs/generated/ingestion/sources/mssql/",
        "recipe": "source:\n    type: mssql\n    config:\n        # Coordinates\n        host_port: null\n        # The name\n        database: null\n        # Credentials\n        username: null\n        include_views: true\n        include_tables: true\n        profiling:\n            enabled: true\n            profile_table_level_only: true\n        stateful_ingestion:\n            enabled: true"
    },
    {
        "urn": "urn:li:dataPlatform:mariadb",
        "name": "mariadb",
        "displayName": "MariaDB",
        "description": "Import Tables, Views, Databases, Schemas, and statistics from MariaDB.",
        "docsUrl": "https://docs.datahub.com/docs/generated/ingestion/sources/mariadb/",
        "recipe": "source:\n    type: mariadb\n    config:\n        # Coordinates\n        host_port: null\n        # The name\n        database: null\n        # Credentials\n        username: null\n        include_views: true\n        include_tables: true\n        profiling:\n            enabled: true\n            profile_table_level_only: true\n        stateful_ingestion:\n            enabled: true"
    },
    {
        "urn": "urn:li:dataPlatform:mongodb",
        "name": "mongodb",
        "displayName": "MongoDB",
        "description": "Import Databases and Collections from MongoDB.",
        "docsUrl": "https://docs.datahub.com/docs/generated/ingestion/sources/mongodb/",
        "recipe": "source:\n    type: mongodb\n    config:\n        # Coordinates\n        connect_uri: # Your MongoDB connect URI, e.g. \"mongodb://localhost\"\n\n        # Credentials\n        # Add secret in Secrets Tab with relevant names for each variable\n        username: \"${MONGO_USERNAME}\" # Your MongoDB username, e.g. admin\n        password: \"${MONGO_PASSWORD}\" # Your MongoDB password, e.g. password_01\n\n        # Options (recommended)\n        enableSchemaInference: True\n        useRandomSampling: True\n        maxSchemaSize: 300"
    },
    {
        "urn": "urn:li:dataPlatform:dynamodb",
        "name": "dynamodb",
        "displayName": "DynamoDB",
        "description": "Import Tables from DynamoDB.",
        "docsUrl": "https://docs.datahub.com/docs/metadata-ingestion/",
        "recipe": "source:\n    type: dynamodb\n    config:\n        platform_instance: \"AWS_ACCOUNT_ID\"\n        aws_access_key_id : '${AWS_ACCESS_KEY_ID}'\n        aws_secret_access_key : '${AWS_SECRET_ACCESS_KEY}'\n        # If there are items that have most representative fields of the table, users could use the\n        # `include_table_item` option to provide a list of primary keys of the table in dynamodb format.\n        # For each `region.table`, the list of primary keys can be at most 100.\n        # We include these items in addition to the first 100 items in the table when we scan it.\n        # include_table_item:\n        #   region.table_name:\n        #     [\n        #       {\n        #         'partition_key_name': { 'attribute_type': 'attribute_value' },\n        #         'sort_key_name': { 'attribute_type': 'attribute_value' },\n        #       },\n        #     ]"
    },
    {
        "urn": "urn:li:dataPlatform:oracle",
        "name": "oracle",
        "displayName": "Oracle",
        "description": "Import Databases, Schemas, Tables, Views, statistics, and lineage from Oracle.",
        "docsUrl": "https://docs.datahub.com/docs/generated/ingestion/sources/oracle/",
        "recipe": "source: \n    type: oracle\n    config:\n        # Coordinates\n        host_port: # Your Oracle host and port, e.g. oracle:5432\n        database: # Your Oracle database name, e.g. sample_db\n\n        # Credentials\n        # Add secret in Secrets Tab with relevant names for each variable\n        username: \"${ORACLE_USERNAME}\" # Your Oracle username, e.g. admin\n        password: \"${ORACLE_PASSWORD}\" # Your Oracle password, e.g. password_01\n\n        # Optional service name\n        # service_name: # Your service name, e.g. svc # omit database if using this option"
    },
    {
        "urn": "urn:li:dataPlatform:superset",
        "name": "superset",
        "displayName": "Superset",
        "description": "Import Charts and Dashboards from Superset",
        "docsUrl": "https://docs.datahub.com/docs/generated/ingestion/sources/superset/",
        "recipe": "source:\n  type: superset\n  config:\n    # Coordinates\n    connect_uri: http://localhost:8088\n\n    # Credentials\n    username: user\n    password: pass\n    provider: ldap"
    },
    {
        "urn": "urn:li:dataPlatform:athena",
        "name": "athena",
        "displayName": "Athena",
        "description": "Import Schemas, Tables, Views, and lineage to S3 from Athena.",
        "docsUrl": "https://docs.datahub.com/docs/generated/ingestion/sources/athena/",
        "recipe": "source:\n  type: athena\n  config:\n    # AWS Keys (Optional - Required only if local aws credentials are not set)\n    username: aws_access_key_id\n    password: aws_secret_access_key\n    # Coordinates\n    aws_region: my_aws_region\n    work_group: primary\n\n    # Options\n    s3_staging_dir: \"s3://my_staging_athena_results_bucket/results/\""
    },
    {
        "urn": "urn:li:dataPlatform:clickhouse",
        "name": "clickhouse",
        "displayName": "ClickHouse",
        "description": "Import Tables, Views, Materialized Views, Dictionaries, statistics, queries, and lineage from ClickHouse.",
        "docsUrl": "https://docs.datahub.com/docs/generated/ingestion/sources/clickhouse/",
        "recipe": "source:\n  type: clickhouse\n  config:\n    # Coordinates\n    host_port: localhost:9000\n\n    # Credentials\n    username: user\n    password: pass\n\n    # Options\n    platform_instance: DatabaseNameToBeIngested\n\n    include_views: true # whether to include views, defaults to True\n    include_tables: true # whether to include views, defaults to True\n\nsink:\n  # sink configs\n\n#---------------------------------------------------------------------------\n# For the HTTP interface:\n#---------------------------------------------------------------------------\nsource:\n  type: clickhouse\n  config:\n    host_port: localhost:8443\n    protocol: https\n\n#---------------------------------------------------------------------------\n# For the Native interface:\n#---------------------------------------------------------------------------\n\nsource:\n  type: clickhouse\n  config:\n    host_port: localhost:9440\n    scheme: clickhouse+native\n    secure: True"
    },
    {
        "urn": "urn:li:dataPlatform:druid",
        "name": "druid",
        "displayName": "Druid",
        "description": "Import Databases, Schemas, Tables, statistics, and lineage from Druid.",
        "docsUrl": "https://docs.datahub.com/docs/generated/ingestion/sources/druid/",
        "recipe": "source:\n  type: druid\n  config:\n    # Coordinates\n    host_port: \"localhost:8082\"\n\n    # Credentials\n    username: admin\n    password: password"
    },
    {
        "urn": "urn:li:dataPlatform:mode",
        "name": "mode",
        "displayName": "Mode",
        "description": "Import Reports, Charts, and lineage from Mode.",
        "docsUrl": "https://docs.datahub.com/docs/generated/ingestion/sources/mode/",
        "recipe": "source:\n  type: mode\n  config:\n    # Coordinates\n    connect_uri: http://app.mode.com\n\n    # Credentials\n    token: token\n    password: pass\n\n    # Options\n    workspace: \"datahub\"\n    default_schema: \"public\"\n    owner_username_instead_of_email: False\n    api_options:\n      retry_backoff_multiplier: 2\n      max_retry_interval: 10\n      max_attempts: 5"
    },
    {
        "urn": "urn:li:dataPlatform:metabase",
        "name": "metabase",
        "displayName": "Metabase",
        "description": "Import Collections, Dashboards, and Charts from Metabase.",
        "docsUrl": "https://docs.datahub.com/docs/generated/ingestion/sources/metabase/",
        "recipe": "source:\n  type: metabase\n  config:\n    # Coordinates\n    connect_uri:\n\n    # Credentials\n    username: root\n    password: example"
    },
    {
        "urn": "urn:li:dataPlatform:mlflow",
        "name": "mlflow",
        "displayName": "MLflow",
        "description": "Import Registered Models, Model Versions, and Model Stages from MLflow.",
        "docsUrl": "https://docs.datahub.com/docs/generated/ingestion/sources/mlflow/",
        "recipe": "source:\n  type: mlflow\n  config:\n    tracking_uri: tracking_uri"
    },
    {
        "urn": "urn:li:dataPlatform:azure-ad",
        "name": "azure-ad",
        "displayName": "Azure AD",
        "description": "Import Users and Groups from Azure Active Directory.",
        "docsUrl": "https://docs.datahub.com/docs/generated/ingestion/sources/azure-ad/",
        "recipe": "source:\n    type: azure-ad\n    config:\n        client_id: # Your Azure Client ID, e.g. \"00000000-0000-0000-0000-000000000000\"\n        tenant_id: # Your Azure Tenant ID, e.g. \"00000000-0000-0000-0000-000000000000\"\n        # Add secret in Secrets Tab with this name\n        client_secret: \n        redirect: # Your Redirect URL, e.g. \"https://login.microsoftonline.com/common/oauth2/nativeclient\"\n        authority: # Your Authority URL, e.g. \"https://login.microsoftonline.com/00000000-0000-0000-0000-000000000000\"\n        token_url: # Your Token URL, e.g. \"https://login.microsoftonline.com/00000000-0000-0000-0000-000000000000/oauth2/token\"\n        graph_url: # The Graph URL, e.g. \"https://graph.microsoft.com/v1.0\"\n        \n        # Optional flags to ingest users, groups, or both\n        ingest_users: True\n        ingest_groups: True\n        \n        # Optional Allow / Deny extraction of particular Groups\n        # groups_pattern:\n        #    allow:\n        #        - \".*\"\n\n        # Optional Allow / Deny extraction of particular Users.\n        # users_pattern:\n        #    allow:\n        #        - \".*\""
    },
    {
        "urn": "urn:li:dataPlatform:okta",
        "name": "okta",
        "displayName": "Okta",
        "description": "Import Users and Groups from Okta.",
        "docsUrl": "https://docs.datahub.com/docs/generated/ingestion/sources/okta/",
        "recipe": "source:\n    type: okta\n    config:\n        # Coordinates\n        okta_domain: # Your Okta Domain, e.g. \"dev-35531955.okta.com\"\n\n        # Credentials\n        # Add secret in Secrets Tab with relevant names for each variable\n        okta_api_token:  # Your Okta API Token, e.g. \"11be4R_M2MzDqXawbTHfKGpKee0kuEOfX1RCQSRx99\"\n\n        # Optional flags to ingest users, groups, or both\n        ingest_users: True\n        ingest_groups: True\n\n        # Optional: Customize the mapping to DataHub Username from an attribute appearing in the Okta User\n        # profile. Reference: https://developer.okta.com/docs/reference/api/users/\n        # okta_profile_to_username_attr: str = \"login\"\n        # okta_profile_to_username_regex: str = \"([^@]+)\"\n    \n        # Optional: Customize the mapping to DataHub Group from an attribute appearing in the Okta Group\n        # profile. Reference: https://developer.okta.com/docs/reference/api/groups/\n        # okta_profile_to_group_name_attr: str = \"name\"\n        # okta_profile_to_group_name_regex: str = \"(.*)\"\n        \n        # Optional: Include deprovisioned or suspended Okta users in the ingestion.\n        # include_deprovisioned_users = False\n        # include_suspended_users = False"
    },
    {
        "urn": "urn:li:dataPlatform:vertica",
        "name": "vertica",
        "displayName": "Vertica",
        "description": "Import Databases, Schemas, Tables, Views, Projections, statistics, and lineage from Vertica.",
        "docsUrl": "https://docs.datahub.com/docs/generated/ingestion/sources/vertica/",
        "recipe": "source:\n    type: vertica\n    config:\n        # Coordinates\n        host_port: localhost:5433\n        # The name of the vertica database\n        database: Database_Name\n        # Credentials\n        username: Vertica_User\n        password: Vertica_Password\n\n        include_tables: true\n        include_views: true\n        include_projections: true\n        include_models: true\n        include_view_lineage: true\n        include_projection_lineage: true\n        profiling:\n            enabled: false\n        stateful_ingestion:\n            enabled: true  "
    },
    {
        "urn": "urn:li:dataPlatform:fivetran",
        "name": "fivetran",
        "displayName": "Fivetran",
        "description": "Import Connectors, Destinations, Sync Histor, Users, and lineage from FiveTran.",
        "docsUrl": "https://docs.datahub.com/docs/generated/ingestion/sources/fivetran/",
        "recipe": "source:\n    type: fivetran\n    config:\n        # Fivetran log connector destination server configurations\n        fivetran_log_config:\n            destination_platform: snowflake\n            snowflake_destination_config:\n                # Coordinates\n                account_id: snowflake_account_id\n                warehouse: warehouse_name\n                database: snowflake_db\n                log_schema: fivetran_log_schema\n\n                # Credentials\n                username: ${SNOWFLAKE_USER}\n                password: ${SNOWFLAKE_PASS}\n                role: snowflake_role\n\n        # Optional - filter for certain connector names instead of ingesting everything.\n        # connector_patterns:\n        #     allow:\n        #         - connector_name\n\n        # Optional -- This mapping is optional and only required to configure platform-instance for source\n        # A mapping of Fivetran connector id to data platform instance\n        # sources_to_platform_instance:\n        #     calendar_elected:\n        #         platform_instance: cloud_postgres_instance\n        #         env: DEV\n\n        # Optional -- This mapping is optional and only required to configure platform-instance for destination.\n        # A mapping of Fivetran destination id to data platform instance\n        # destination_to_platform_instance:\n        #     calendar_elected:\n        #         platform_instance: cloud_postgres_instance\n        #         env: DEV"
    },
    {
        "urn": "urn:li:dataPlatform:sigma",
        "name": "sigma",
        "displayName": "Sigma",
        "description": "Import Workspaces, Workbooks, Pages, Elements, and lineage from Sigma Computing.",
        "docsUrl": "https://docs.datahub.com/docs/generated/ingestion/sources/sigma/",
        "recipe": "source:\n    type: sigma\n    config:\n        # Coordinates\n        api_url: https://aws-api.sigmacomputing.com/v2\n        # Coordinates\n        client_id: CLIENT_ID\n        client_secret: CLIENT_SECRET\n\n        # Optional - filter for certain workspace names instead of ingesting everything.\n        # workspace_pattern:\n\n        #   allow:\n        #     - workspace_name\n        ingest_owner: true"
    },
    {
        "urn": "urn:li:dataPlatform:qlik-sense",
        "name": "qlik-sense",
        "displayName": "Qlik Sense",
        "description": "Import Spaces, Apps, Sheets, Charts, and Datasets from Qlik Sense.",
        "docsUrl": "https://docs.datahub.com/docs/generated/ingestion/sources/qlik-sense/",
        "recipe": "source:\n    type: qlik-sense\n    config:\n        # Coordinates\n        tenant_hostname: https://xyz12xz.us.qlikcloud.com\n        # Coordinates\n        api_key: QLIK_API_KEY\n\n        # Optional - filter for certain space names instead of ingesting everything.\n        # space_pattern:\n\n        #   allow:\n        #     - space_name\n        ingest_owner: true"
    },
    {
        "urn": "urn:li:dataPlatform:cockroachdb",
        "name": "cockroachdb",
        "displayName": "CockroachDb",
        "description": "Import Databases, Schemas, Tables, Views, statistics and lineage from CockroachDB.",
        "docsUrl": "https://docs.datahub.com/docs/generated/ingestion/sources/cockroachdb/",
        "recipe": "source: \n    type: cockroachdb\n    config:\n        # Coordinates\n        host_port: # Your CockroachDb host and port, e.g. cockroachdb:5432\n        database: # Your CockroachDb Database, e.g. sample_db\n\n        # Credentials\n        # Add secret in Secrets Tab with relevant names for each variable\n        username: null # Your CockroachDb username, e.g. admin\n\n        # Options\n        include_tables: true\n        include_views: true\n\n        # Profiling\n        profiling:\n            enabled: true\n            profile_table_level_only: true\n        stateful_ingestion:\n            enabled: true"
    },
    {
        "urn": "urn:li:dataPlatform:csv-enricher",
        "name": "csv-enricher",
        "displayName": "CSV",
        "description": "Import metadata from a formatted CSV.",
        "docsUrl": "https://docs.datahub.com/docs/generated/ingestion/sources/csv-enricher",
        "recipe": "source: \n    type: csv-enricher \n    config: \n        # URL of your csv file to ingest \n        filename: \n        array_delimiter: '|' \n        delimiter: ',' \n        write_semantics: PATCH"
    },
    {
        "urn": "urn:li:dataPlatform:sac",
        "name": "sac",
        "displayName": "SAP Analytics Cloud",
        "description": "Import Stories, Applications and Models from SAP Analytics Cloud.",
        "docsUrl": "https://docs.datahub.com/docs/generated/ingestion/sources/sac/",
        "recipe": "source:\n    type: sac\n    config:\n        tenant_url: # Your SAP Analytics Cloud tenant URL, e.g. https://company.eu10.sapanalytics.cloud or https://company.eu10.hcs.cloud.sap\n        token_url: # The Token URL of your SAP Analytics Cloud tenant, e.g. https://company.eu10.hana.ondemand.com/oauth/token.\n\n        # Add secret in Secrets Tab with relevant names for each variable\n        client_id: \"${SAC_CLIENT_ID}\" # Your SAP Analytics Cloud client id\n        client_secret: \"${SAC_CLIENT_SECRET}\" # Your SAP Analytics Cloud client secret"
    },
    {
        "urn": "urn:li:dataPlatform:custom",
        "name": "custom",
        "displayName": "Other",
        "description": "Configure a custom recipe using YAML.",
        "docsUrl": "https://docs.datahub.com/docs/metadata-ingestion/",
        "recipe": "source:\n  type: <source-type>\n  config:\n    # Source-type specifics config\n    <source-configs>"
    },
    {
        "urn": "urn:li:dataPlatform:dremio",
        "name": "dremio",
        "displayName": "Dremio",
        "description": "Import Spaces, Sources, Tables and statistics from Dremio.",
        "docsUrl": "https://docs.datahub.com/docs/metadata-ingestion/",
        "recipe": "source:\n    type: dremio\n    config:\n        # Coordinates\n        hostname: null\n        port: null\n        #true if https, otherwise false\n        tls: true\n\n        #For cloud instance\n        #is_dremio_cloud: True\n        #dremio_cloud_project_id: <project_id>\n\n        #Credentials with personal access token\n        authentication_method: PAT\n        password: pass\n\n        #Or Credentials with basic auth\n        #authentication_method: password\n        #username: null\n        #password: null\n\n       ingest_owner: true\n\n        stateful_ingestion:\n            enabled: true"
    },
    {
        "urn": "urn:li:dataPlatform:cassandra",
        "name": "cassandra",
        "displayName": "CassandraDB",
        "docsUrl": "https://docs.datahub.com/docs/generated/ingestion/sources/cassandra",
        "recipe": "source:\n  type: cassandra\n  config:\n    # Credentials for on prem cassandra\n    contact_point: localhost\n    port: 9042\n    username: admin\n    password: password\n\n    # Or\n    # Credentials Astra Cloud\n    #cloud_config:\n    #  secure_connect_bundle: Path to Secure Connect Bundle (.zip)\n    #  token: Application Token\n\n    # Optional Allow / Deny extraction of particular keyspaces.\n    keyspace_pattern:\n      allow: [.*]\n\n    # Optional Allow / Deny extraction of particular tables.\n    table_pattern:\n      allow: [.*]"
    },
    {
        "urn": "urn:li:dataPlatform:iceberg",
        "name": "iceberg",
        "displayName": "Iceberg",
        "description": "Ingest databases and tables from any Iceberg catalog implementation",
        "docsUrl": "https://docs.datahub.com/docs/generated/ingestion/sources/iceberg",
        "recipe": "source:\n type: \"iceberg\"\n config:\n   env: dev\n   # each thread will open internet connections to fetch manifest files independently, \n   # this value needs to be adjusted with ulimit\n   processing_threads: 1 \n   # a single catalog definition with a form of a dictionary\n   catalog: \n     demo: # name of the catalog\n       type: \"rest\" # other types are available\n       uri: \"uri\"\n       s3.access-key-id: \"access-key\"\n       s3.secret-access-key: \"secret-access-key\"\n       s3.region: \"aws-region\"\n   profiling:\n     enabled: false\n"
    },
    {
        "urn": "urn:li:dataPlatform:neo4j",
        "name": "neo4j",
        "displayName": "Neo4j",
        "description": "Import Nodes and Relationships from Neo4j.",
        "docsUrl": "https://docs.datahub.com/docs/generated/ingestion/sources/neo4j/",
        "recipe": "source:\n    type: 'neo4j'\n    config:\n        uri: 'neo4j+ssc://host:7687'\n        username: 'neo4j'\n        password: 'password'\n        env: 'PROD'\n\nsink:\n  type: \"datahub-rest\"\n  config:\n    server: 'http://localhost:8080'"
    },
    {
<<<<<<< HEAD
        "urn": "urn:li:dataPlatform:msfabric",
        "name": "msfabric",
        "displayName": "Microsoft Fabric",
        "description": "Import Nodes and Relationships from Microsoft Fabric.",
        "docsUrl": "https://datahubproject.io/docs/generated/ingestion/sources/msfabric/",
        "recipe": ""
=======
        "urn": "urn:li:dataPlatform:vertexai",
        "name": "vertexai",
        "displayName": "Vertex AI",
        "description": "Import ML Models and lineage from Google Vertex AI.",
        "docsUrl": "https://docs.datahub.com/docs/generated/ingestion/sources/vertexai/",
        "recipe": "source:\n  type: vertexai\n  config:\n    project_id: # you GCP project ID \n     region: # region where your GCP project resides  \n   # Credentials\n        # Add GCP credentials"
    },
    {
        "urn": "urn:li:dataPlatform:hex",
        "name": "hex",
        "displayName": "Hex",
        "docsUrl": "https://docs.datahub.com/docs/generated/ingestion/sources/hex/",
        "recipe": "source:\n  type: hex\n  config:\n    workspace_name: # Your Hex Workspace name\n     token: # Your PAT or Workspace token"
    },
    {
        "urn": "urn:li:dataPlatform:grafana",
        "name": "grafana",
        "displayName": "Grafana",
        "docsUrl": "https://datahubproject.io/docs/generated/ingestion/sources/grafana/",
        "recipe": "source:\n    type: \"grafana\"\n    config:\n        url: \"https://grafana.company.com:443\"\n        service_account_token: token\n        verify_ssl: true"
    },
    {
        "urn": "urn:li:dataPlatform:preset",
        "name": "preset",
        "displayName": "Preset",
        "description": "Import Charts and Dashboards from Preset",
        "docsUrl": "https://docs.datahub.com/docs/generated/ingestion/sources/preset/",
        "recipe": "source:\n  type: preset\n  config:\n    # Coordinates\n    connect_uri: Preset workspace URL\n    manager_uri: https://api.app.preset.io\n\n    # Credentials\n    api_key: Preset API Key\n    api_secret: Preset API Secret"
>>>>>>> 00a07169
    }
]<|MERGE_RESOLUTION|>--- conflicted
+++ resolved
@@ -335,42 +335,41 @@
         "recipe": "source:\n    type: 'neo4j'\n    config:\n        uri: 'neo4j+ssc://host:7687'\n        username: 'neo4j'\n        password: 'password'\n        env: 'PROD'\n\nsink:\n  type: \"datahub-rest\"\n  config:\n    server: 'http://localhost:8080'"
     },
     {
-<<<<<<< HEAD
+        "urn": "urn:li:dataPlatform:vertexai",
+        "name": "vertexai",
+        "displayName": "Vertex AI",
+        "description": "Import ML Models and lineage from Google Vertex AI.",
+        "docsUrl": "https://docs.datahub.com/docs/generated/ingestion/sources/vertexai/",
+        "recipe": "source:\n  type: vertexai\n  config:\n    project_id: # you GCP project ID \n     region: # region where your GCP project resides  \n   # Credentials\n        # Add GCP credentials"
+    },
+    {
+        "urn": "urn:li:dataPlatform:hex",
+        "name": "hex",
+        "displayName": "Hex",
+        "docsUrl": "https://docs.datahub.com/docs/generated/ingestion/sources/hex/",
+        "recipe": "source:\n  type: hex\n  config:\n    workspace_name: # Your Hex Workspace name\n     token: # Your PAT or Workspace token"
+    },
+    {
+        "urn": "urn:li:dataPlatform:grafana",
+        "name": "grafana",
+        "displayName": "Grafana",
+        "docsUrl": "https://datahubproject.io/docs/generated/ingestion/sources/grafana/",
+        "recipe": "source:\n    type: \"grafana\"\n    config:\n        url: \"https://grafana.company.com:443\"\n        service_account_token: token\n        verify_ssl: true"
+    },
+    {
+        "urn": "urn:li:dataPlatform:preset",
+        "name": "preset",
+        "displayName": "Preset",
+        "description": "Import Charts and Dashboards from Preset",
+        "docsUrl": "https://docs.datahub.com/docs/generated/ingestion/sources/preset/",
+        "recipe": "source:\n  type: preset\n  config:\n    # Coordinates\n    connect_uri: Preset workspace URL\n    manager_uri: https://api.app.preset.io\n\n    # Credentials\n    api_key: Preset API Key\n    api_secret: Preset API Secret"
+    },
+    {
         "urn": "urn:li:dataPlatform:msfabric",
         "name": "msfabric",
         "displayName": "Microsoft Fabric",
         "description": "Import Nodes and Relationships from Microsoft Fabric.",
         "docsUrl": "https://datahubproject.io/docs/generated/ingestion/sources/msfabric/",
         "recipe": ""
-=======
-        "urn": "urn:li:dataPlatform:vertexai",
-        "name": "vertexai",
-        "displayName": "Vertex AI",
-        "description": "Import ML Models and lineage from Google Vertex AI.",
-        "docsUrl": "https://docs.datahub.com/docs/generated/ingestion/sources/vertexai/",
-        "recipe": "source:\n  type: vertexai\n  config:\n    project_id: # you GCP project ID \n     region: # region where your GCP project resides  \n   # Credentials\n        # Add GCP credentials"
-    },
-    {
-        "urn": "urn:li:dataPlatform:hex",
-        "name": "hex",
-        "displayName": "Hex",
-        "docsUrl": "https://docs.datahub.com/docs/generated/ingestion/sources/hex/",
-        "recipe": "source:\n  type: hex\n  config:\n    workspace_name: # Your Hex Workspace name\n     token: # Your PAT or Workspace token"
-    },
-    {
-        "urn": "urn:li:dataPlatform:grafana",
-        "name": "grafana",
-        "displayName": "Grafana",
-        "docsUrl": "https://datahubproject.io/docs/generated/ingestion/sources/grafana/",
-        "recipe": "source:\n    type: \"grafana\"\n    config:\n        url: \"https://grafana.company.com:443\"\n        service_account_token: token\n        verify_ssl: true"
-    },
-    {
-        "urn": "urn:li:dataPlatform:preset",
-        "name": "preset",
-        "displayName": "Preset",
-        "description": "Import Charts and Dashboards from Preset",
-        "docsUrl": "https://docs.datahub.com/docs/generated/ingestion/sources/preset/",
-        "recipe": "source:\n  type: preset\n  config:\n    # Coordinates\n    connect_uri: Preset workspace URL\n    manager_uri: https://api.app.preset.io\n\n    # Credentials\n    api_key: Preset API Key\n    api_secret: Preset API Secret"
->>>>>>> 00a07169
     }
 ]