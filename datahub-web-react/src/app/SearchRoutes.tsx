import React from 'react';
import { Redirect, Route, Switch } from 'react-router-dom';

import { AnalyticsPage } from '@app/analyticsDashboard/components/AnalyticsPage';
import { AnalyticsPage as AnalyticsPageV2 } from '@app/analyticsDashboardV2/components/AnalyticsPage';
import { ManageApplications } from '@app/applications/ManageApplications';
import { BrowseResultsPage } from '@app/browse/BrowseResultsPage';
import { BusinessAttributes } from '@app/businessAttribute/BusinessAttributes';
import { useUserContext } from '@app/context/useUserContext';
import DomainRoutes from '@app/domain/DomainRoutes';
import { ManageDomainsPage } from '@app/domain/ManageDomainsPage';
import DomainRoutesV2 from '@app/domainV2/DomainRoutes';
import { ManageDomainsPage as ManageDomainsPageV2 } from '@app/domainV2/ManageDomainsPage';
import { EntityPage } from '@app/entity/EntityPage';
import { EntityPage as EntityPageV2 } from '@app/entityV2/EntityPage';
import GlossaryRoutes from '@app/glossary/GlossaryRoutes';
import GlossaryRoutesV2 from '@app/glossaryV2/GlossaryRoutes';
import StructuredProperties from '@app/govern/structuredProperties/StructuredProperties';
import { ManageIngestionPage } from '@app/ingest/ManageIngestionPage';
import { ManageIngestionPage as ManageIngestionPageV2 } from '@app/ingestV2/ManageIngestionPage';
import { SearchPage } from '@app/search/SearchPage';
import { SearchablePage } from '@app/search/SearchablePage';
import { SearchPage as SearchPageV2 } from '@app/searchV2/SearchPage';
import { SearchablePage as SearchablePageV2 } from '@app/searchV2/SearchablePage';
import { SettingsPage } from '@app/settings/SettingsPage';
import { SettingsPage as SettingsPageV2 } from '@app/settingsV2/SettingsPage';
import { NoPageFound } from '@app/shared/NoPageFound';
import { ManageTags } from '@app/tags/ManageTags';
import {
    useAppConfig,
    useBusinessAttributesFlag,
    useIsAppConfigContextLoaded,
    useIsNestedDomainsEnabled,
} from '@app/useAppConfig';
import { useEntityRegistry } from '@app/useEntityRegistry';
import { useIsThemeV2 } from '@app/useIsThemeV2';
import { PageRoutes } from '@conf/Global';

/**
 * Container for all searchable page routes
 */
export const SearchRoutes = (): JSX.Element => {
    const entityRegistry = useEntityRegistry();
    const me = useUserContext();
    const isNestedDomainsEnabled = useIsNestedDomainsEnabled();
    const entities = isNestedDomainsEnabled
        ? entityRegistry.getEntitiesForSearchRoutes()
        : entityRegistry.getNonGlossaryEntities();
    const { config, loaded } = useAppConfig();
    const isThemeV2 = useIsThemeV2();
    const FinalSearchablePage = isThemeV2 ? SearchablePageV2 : SearchablePage;

    const businessAttributesFlag = useBusinessAttributesFlag();
    const appConfigContextLoaded = useIsAppConfigContextLoaded();

    const showStructuredProperties =
        config?.featureFlags?.showManageStructuredProperties &&
        (me.platformPrivileges?.manageStructuredProperties || me.platformPrivileges?.viewStructuredPropertiesPage);

    const showTags =
        config?.featureFlags?.showManageTags &&
        (me.platformPrivileges?.manageTags || me.platformPrivileges?.viewManageTags);

    const showIngestV2 = config.featureFlags.showIngestionPageRedesign;
    const showAnalytics = (config?.analyticsConfig?.enabled && me && me?.platformPrivileges?.viewAnalytics) || false;

    return (
        <FinalSearchablePage>
            <Switch>
                {entities.map((entity) => (
                    <Route
                        key={entity.getPathName()}
                        path={`/${entity.getPathName()}/:urn`}
                        render={() =>
                            isThemeV2 ? (
                                <EntityPageV2 entityType={entity.type} />
                            ) : (
                                <EntityPage entityType={entity.type} />
                            )
                        }
                    />
                ))}
                <Route
                    path={PageRoutes.SEARCH_RESULTS}
                    render={() => (isThemeV2 ? <SearchPageV2 /> : <SearchPage />)}
                />
                <Route path={PageRoutes.BROWSE_RESULTS} render={() => <BrowseResultsPage />} />
                {showTags ? <Route path={PageRoutes.MANAGE_TAGS} render={() => <ManageTags />} /> : null}
                <Route path={PageRoutes.MANAGE_APPLICATIONS} render={() => <ManageApplications />} />
                <Route
                    path={PageRoutes.ANALYTICS}
<<<<<<< HEAD
                    render={() => (isThemeV2 ? <AnalyticsPageV2 /> : <AnalyticsPage />)}
=======
                    render={() => (showAnalytics ? <AnalyticsPage /> : <NoPageFound />)}
>>>>>>> f05f3e40
                />
                <Route path={PageRoutes.POLICIES} render={() => <Redirect to="/settings/permissions/policies" />} />
                <Route
                    path={PageRoutes.SETTINGS_POLICIES}
                    render={() => <Redirect to="/settings/permissions/policies" />}
                />
                <Route path={PageRoutes.PERMISSIONS} render={() => <Redirect to="/settings/permissions" />} />
                <Route path={PageRoutes.IDENTITIES} render={() => <Redirect to="/settings/identities" />} />
                {isNestedDomainsEnabled && (
                    <Route
                        path={`${PageRoutes.DOMAIN}*`}
                        render={() => (isThemeV2 ? <DomainRoutesV2 /> : <DomainRoutes />)}
                    />
                )}
                {!isNestedDomainsEnabled && (
                    <Route
                        path={PageRoutes.DOMAINS}
                        render={() => (isThemeV2 ? <ManageDomainsPageV2 /> : <ManageDomainsPage />)}
                    />
                )}

                {!showIngestV2 && <Route path={PageRoutes.INGESTION} render={() => <ManageIngestionPage />} />}
                {showIngestV2 && <Route path={PageRoutes.INGESTION} render={() => <ManageIngestionPageV2 />} />}

                <Route path={PageRoutes.SETTINGS} render={() => (isThemeV2 ? <SettingsPageV2 /> : <SettingsPage />)} />
                <Route
                    path={`${PageRoutes.GLOSSARY}*`}
                    render={() => (isThemeV2 ? <GlossaryRoutesV2 /> : <GlossaryRoutes />)}
                />
                {showStructuredProperties && (
                    <Route path={PageRoutes.STRUCTURED_PROPERTIES} render={() => <StructuredProperties />} />
                )}
                <Route
                    path={PageRoutes.BUSINESS_ATTRIBUTE}
                    render={() => {
                        if (!appConfigContextLoaded) {
                            return null;
                        }
                        if (businessAttributesFlag) {
                            return <BusinessAttributes />;
                        }
                        return <NoPageFound />;
                    }}
                />
                {me.loaded && loaded && <Route component={NoPageFound} />}
            </Switch>
        </FinalSearchablePage>
    );
};<|MERGE_RESOLUTION|>--- conflicted
+++ resolved
@@ -64,6 +64,13 @@
     const showIngestV2 = config.featureFlags.showIngestionPageRedesign;
     const showAnalytics = (config?.analyticsConfig?.enabled && me && me?.platformPrivileges?.viewAnalytics) || false;
 
+    const renderAnalyticsPage = () => {
+        if (!showAnalytics) {
+            return <NoPageFound />;
+        }
+        return isThemeV2 ? <AnalyticsPageV2 /> : <AnalyticsPage />;
+    };
+
     return (
         <FinalSearchablePage>
             <Switch>
@@ -87,14 +94,7 @@
                 <Route path={PageRoutes.BROWSE_RESULTS} render={() => <BrowseResultsPage />} />
                 {showTags ? <Route path={PageRoutes.MANAGE_TAGS} render={() => <ManageTags />} /> : null}
                 <Route path={PageRoutes.MANAGE_APPLICATIONS} render={() => <ManageApplications />} />
-                <Route
-                    path={PageRoutes.ANALYTICS}
-<<<<<<< HEAD
-                    render={() => (isThemeV2 ? <AnalyticsPageV2 /> : <AnalyticsPage />)}
-=======
-                    render={() => (showAnalytics ? <AnalyticsPage /> : <NoPageFound />)}
->>>>>>> f05f3e40
-                />
+                <Route path={PageRoutes.ANALYTICS} render={renderAnalyticsPage} />
                 <Route path={PageRoutes.POLICIES} render={() => <Redirect to="/settings/permissions/policies" />} />
                 <Route
                     path={PageRoutes.SETTINGS_POLICIES}
