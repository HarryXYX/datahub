import { PlusOutlined } from '@ant-design/icons';
<<<<<<< HEAD
import { Button as AntButton, Form, Input, message } from 'antd';
=======
import { Button as AntButton, message } from 'antd';
>>>>>>> 22e382d1
import React, { useState } from 'react';

import analytics, { EntityActionType, EventType } from '@app/analytics';
import { useUserContext } from '@app/context/useUserContext';
import { useEntityData, useMutationUrn } from '@app/entity/shared/EntityContext';
<<<<<<< HEAD
import { Button, Modal } from '@src/alchemy-components';
=======
import { FormData, LinkFormModal } from '@app/entityV2/shared/components/styled/LinkFormModal';
import { Button } from '@src/alchemy-components';
>>>>>>> 22e382d1

import { useAddLinkMutation } from '@graphql/mutations.generated';

interface Props {
    buttonProps?: Record<string, unknown>;
    refetch?: () => Promise<any>;
    buttonType?: string;
}

export const AddLinkModal = ({ buttonProps, refetch, buttonType }: Props) => {
    const [isModalVisible, setIsModalVisible] = useState(false);
    const mutationUrn = useMutationUrn();
    const user = useUserContext();
    const { entityType } = useEntityData();
    const [addLinkMutation] = useAddLinkMutation();

    const showModal = () => {
        setIsModalVisible(true);
    };

    const handleClose = () => {
        setIsModalVisible(false);
    };

    const handleAdd = async (formData: FormData) => {
        if (user?.urn) {
            try {
                await addLinkMutation({
                    variables: {
                        input: {
                            linkUrl: formData.url,
                            label: formData.label,
                            resourceUrn: mutationUrn,
                        },
                    },
                });
                message.success({ content: 'Link Added', duration: 2 });
                analytics.event({
                    type: EventType.EntityActionEvent,
                    entityType,
                    entityUrn: mutationUrn,
                    actionType: EntityActionType.UpdateLinks,
                });
                handleClose();
            } catch (e: unknown) {
                message.destroy();
                if (e instanceof Error) {
                    message.error({ content: `Failed to add link: \n ${e.message || ''}`, duration: 3 });
                }
            }
            refetch?.();
        } else {
            message.error({ content: `Error adding link: no user`, duration: 2 });
        }
    };

    const renderButton = (bType: string | undefined) => {
        if (bType === 'transparent') {
            return (
                <Button data-testid="add-link-button" variant="outline" onClick={showModal} {...buttonProps}>
                    <PlusOutlined />
                    Add Link
                </Button>
            );
        }
        if (bType === 'text') {
            return (
                <AntButton data-testid="add-link-button" onClick={showModal} type="text">
                    <PlusOutlined />
                    Add Link
                </AntButton>
            );
        }
        return (
            <Button variant="outline" data-testid="add-link-button" onClick={showModal} {...buttonProps}>
                <PlusOutlined />
                Add Link
            </Button>
        );
    };

    return (
        <>
            {renderButton(buttonType)}
<<<<<<< HEAD
            <Modal
                title="Add Link"
                open={isModalVisible}
                destroyOnClose
                onCancel={handleClose}
                buttons={[
                    {
                        text: 'Cancel',
                        variant: 'text',
                        onClick: handleClose,
                    },
                    {
                        text: 'Add',
                        variant: 'filled',
                        onClick: form.submit,
                        buttonDataTestId: 'add-link-modal-add-button',
                    },
                ]}
            >
                <Form form={form} name="addLinkForm" onFinish={handleAdd} layout="vertical">
                    <Form.Item
                        data-testid="add-link-modal-url"
                        name="url"
                        label="URL"
                        rules={[
                            {
                                required: true,
                                message: 'A URL is required.',
                            },
                            {
                                type: 'url',
                                warningOnly: true,
                                message: 'This field must be a valid url.',
                            },
                        ]}
                    >
                        <Input placeholder="https://" autoFocus />
                    </Form.Item>
                    <Form.Item
                        data-testid="add-link-modal-label"
                        name="label"
                        label="Label"
                        rules={[
                            {
                                required: true,
                                message: 'A label is required.',
                            },
                        ]}
                    >
                        <Input placeholder="A short label for this link" />
                    </Form.Item>
                </Form>
            </Modal>
=======
            <LinkFormModal variant="create" open={isModalVisible} onSubmit={handleAdd} onCancel={handleClose} />
>>>>>>> 22e382d1
        </>
    );
};<|MERGE_RESOLUTION|>--- conflicted
+++ resolved
@@ -1,20 +1,12 @@
 import { PlusOutlined } from '@ant-design/icons';
-<<<<<<< HEAD
-import { Button as AntButton, Form, Input, message } from 'antd';
-=======
 import { Button as AntButton, message } from 'antd';
->>>>>>> 22e382d1
 import React, { useState } from 'react';
 
 import analytics, { EntityActionType, EventType } from '@app/analytics';
 import { useUserContext } from '@app/context/useUserContext';
 import { useEntityData, useMutationUrn } from '@app/entity/shared/EntityContext';
-<<<<<<< HEAD
-import { Button, Modal } from '@src/alchemy-components';
-=======
 import { FormData, LinkFormModal } from '@app/entityV2/shared/components/styled/LinkFormModal';
 import { Button } from '@src/alchemy-components';
->>>>>>> 22e382d1
 
 import { useAddLinkMutation } from '@graphql/mutations.generated';
 
@@ -99,63 +91,7 @@
     return (
         <>
             {renderButton(buttonType)}
-<<<<<<< HEAD
-            <Modal
-                title="Add Link"
-                open={isModalVisible}
-                destroyOnClose
-                onCancel={handleClose}
-                buttons={[
-                    {
-                        text: 'Cancel',
-                        variant: 'text',
-                        onClick: handleClose,
-                    },
-                    {
-                        text: 'Add',
-                        variant: 'filled',
-                        onClick: form.submit,
-                        buttonDataTestId: 'add-link-modal-add-button',
-                    },
-                ]}
-            >
-                <Form form={form} name="addLinkForm" onFinish={handleAdd} layout="vertical">
-                    <Form.Item
-                        data-testid="add-link-modal-url"
-                        name="url"
-                        label="URL"
-                        rules={[
-                            {
-                                required: true,
-                                message: 'A URL is required.',
-                            },
-                            {
-                                type: 'url',
-                                warningOnly: true,
-                                message: 'This field must be a valid url.',
-                            },
-                        ]}
-                    >
-                        <Input placeholder="https://" autoFocus />
-                    </Form.Item>
-                    <Form.Item
-                        data-testid="add-link-modal-label"
-                        name="label"
-                        label="Label"
-                        rules={[
-                            {
-                                required: true,
-                                message: 'A label is required.',
-                            },
-                        ]}
-                    >
-                        <Input placeholder="A short label for this link" />
-                    </Form.Item>
-                </Form>
-            </Modal>
-=======
             <LinkFormModal variant="create" open={isModalVisible} onSubmit={handleAdd} onCancel={handleClose} />
->>>>>>> 22e382d1
         </>
     );
 };