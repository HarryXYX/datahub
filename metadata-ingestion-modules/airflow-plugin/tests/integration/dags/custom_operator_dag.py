--- conflicted
+++ resolved
@@ -5,9 +5,6 @@
 from airflow import DAG
 from airflow.models.baseoperator import BaseOperator
 
-from datahub_airflow_plugin._airflow_version_specific import (
-    get_airflow_compatible_dag_kwargs,
-)
 from datahub_airflow_plugin.entities import Dataset
 
 logger = logging.getLogger(__name__)
@@ -63,22 +60,11 @@
 
 with DAG(
     "custom_operator_dag",
-<<<<<<< HEAD
-    **get_airflow_compatible_dag_kwargs(
-        default_args=default_args,
-        description="An example dag with custom operator",
-        schedule=None,
-        tags=["example_tag"],
-        catchup=False,
-        default_view="tree",
-    ),
-=======
     default_args=default_args,
     description="An example dag with custom operator",
     schedule_interval=None,
     tags=["example_tag"],
     catchup=False,
->>>>>>> c092e912
 ) as dag:
     custom_task = CustomOperator(
         task_id="custom_task_id",
