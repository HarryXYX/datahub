import os
import pathlib
from typing import Dict, Set

import setuptools

package_metadata: dict = {}
with open("./src/datahub_airflow_plugin/_version.py") as fp:
    exec(fp.read(), package_metadata)


def get_long_description():
    root = os.path.dirname(__file__)
    return pathlib.Path(os.path.join(root, "README.md")).read_text()


_version: str = package_metadata["__version__"]
_self_pin = (
    f"=={_version}"
    if not (_version.endswith(("dev0", "dev1")) or "docker" in _version)
    else ""
)


base_requirements = {
<<<<<<< HEAD
    f"acryl-datahub[datahub-rest]{_self_pin}",
    # We require Airflow 2.3.x at minimum, since we need the new DAG listener API.
    # We pin to 2.5.x, since we also need typing-extensions>=4.5 in acryl-datahub.
    "apache-airflow>=2.5.0",
    # OpenLineage provider package required for Airflow 3.0+ compatibility
    # This replaces the built-in OpenLineage support that was removed in Airflow 3.0
    "apache-airflow-providers-openlineage>=1.0.0",
    # FAB provider package required for Airflow 3.0+ authentication
    "apache-airflow-providers-fab>=1.0.0",
=======
    f"acryl-datahub[sql-parser,datahub-rest]{_self_pin}",
    "pydantic>=2.4.0",
    # We require Airflow 2.7.x at minimum, to be compatible with the native Airflow Openlineage provider.
    "apache-airflow>=2.7.0,<3",
    # We remain restrictive on the versions allowed here to prevent
    # us from being broken by backwards-incompatible changes in the
    # underlying package.
    "openlineage-airflow>=1.2.0,<=1.30.1",
>>>>>>> c092e912
}

plugins: Dict[str, Set[str]] = {
    "datahub-rest": {
        f"acryl-datahub[datahub-rest]{_self_pin}",
    },
    "datahub-kafka": {
        f"acryl-datahub[datahub-kafka]{_self_pin}",
    },
    "datahub-file": {
        f"acryl-datahub[sync-file-emitter]{_self_pin}",
    },
<<<<<<< HEAD
    "plugin-v1": set(),
    "plugin-v2": {
        f"acryl-datahub[sql-parser]{_self_pin}",
        # We remain restrictive on the versions allowed here to prevent
        # us from being broken by backwards-incompatible changes in the
        # underlying package.
        "openlineage-airflow>=1.2.0",
    },
    # plugin-v2-airflow3: For Airflow 3.0+, use native OpenLineage provider instead of openlineage-airflow
    "plugin-v2-airflow3": {
        f"acryl-datahub[sql-parser]{_self_pin}",
        # Airflow 3.0+ uses the native apache-airflow-providers-openlineage provider
        # instead of the standalone openlineage-airflow package
    },
=======
>>>>>>> c092e912
}

# Require some plugins by default.
base_requirements.update(plugins["datahub-rest"])
<<<<<<< HEAD
# Note: plugin-v2 or plugin-v2-airflow3 should be explicitly requested as an extra
# They are NOT included in base_requirements to avoid pulling in openlineage-airflow
# when it's not needed (Airflow 3.0 uses native provider instead)
=======
>>>>>>> c092e912


mypy_stubs = {
    "types-dataclasses",
    "sqlalchemy-stubs",
    "types-setuptools",
    "types-six",
    "types-python-dateutil",
    "types-requests",
    "types-toml",
    "types-PyYAML",
    "types-cachetools",
    # versions 0.1.13 and 0.1.14 seem to have issues
    "types-click==0.1.12",
    "types-tabulate",
}

dev_requirements = {
    *base_requirements,
    *mypy_stubs,
    "coverage>=5.1",
    "mypy==1.17.1",
    "ruff==0.11.7",
    "pytest>=6.2.2",
    "pytest-cov>=2.8.1",
    "tox",
    "tox-uv",
    # Missing numpy requirement in 8.0.0
    "deepdiff!=8.0.0",
    "tenacity",
    "build",
    "twine",
    "packaging",
}

integration_test_requirements = {
    *plugins["datahub-file"],
    *plugins["datahub-kafka"],
    f"acryl-datahub[testing-utils]{_self_pin}",
    # Extra requirements for loading our test dags.
    "apache-airflow[snowflake,amazon,google]>=2.0.2",
    # A collection of issues we've encountered:
    # - Connexion's new version breaks Airflow:
    #   See https://github.com/apache/airflow/issues/35234.
    # - https://github.com/snowflakedb/snowflake-sqlalchemy/issues/350
    #   Eventually we want to set this to "snowflake-sqlalchemy>=1.4.3".
    # - To avoid https://github.com/snowflakedb/snowflake-connector-python/issues/1188,
    #   we need https://github.com/snowflakedb/snowflake-connector-python/pull/1193
    "snowflake-connector-python>=2.7.10",
    "virtualenv",  # needed by PythonVirtualenvOperator
    "apache-airflow-providers-sqlite",
}


entry_points = {
    "airflow.plugins": "acryl-datahub-airflow-plugin = datahub_airflow_plugin.datahub_plugin:DatahubPlugin",
    "apache_airflow_provider": ["provider_info=datahub_provider:get_provider_info"],
}


setuptools.setup(
    # Package metadata.
    name=package_metadata["__package_name__"],
    version=_version,
    url="https://docs.datahub.com/",
    project_urls={
        "Documentation": "https://docs.datahub.com/docs/",
        "Source": "https://github.com/datahub-project/datahub",
        "Changelog": "https://github.com/datahub-project/datahub/releases",
    },
    license="Apache-2.0",
    description="Datahub Airflow plugin to capture executions and send to Datahub",
    long_description=get_long_description(),
    long_description_content_type="text/markdown",
    classifiers=[
        "Development Status :: 5 - Production/Stable",
        "Programming Language :: Python",
        "Programming Language :: Python :: 3",
        "Programming Language :: Python :: 3 :: Only",
        "Intended Audience :: Developers",
        "Intended Audience :: Information Technology",
        "Intended Audience :: System Administrators",
        "Operating System :: Unix",
        "Operating System :: POSIX :: Linux",
        "Environment :: Console",
        "Environment :: MacOS X",
        "Topic :: Software Development",
    ],
    # Package info.
    zip_safe=False,
    python_requires=">=3.9",
    package_data={
        "datahub_airflow_plugin": ["py.typed"],
    },
    package_dir={"": "src"},
    packages=setuptools.find_namespace_packages(where="./src"),
    entry_points=entry_points,
    # Dependencies.
    install_requires=list(base_requirements),
    extras_require={
        "ignore": [],  # This is a dummy extra to allow for trailing commas in the list.
        **{plugin: list(dependencies) for plugin, dependencies in plugins.items()},
        "dev": list(dev_requirements),
        "integration-tests": list(integration_test_requirements),
    },
)<|MERGE_RESOLUTION|>--- conflicted
+++ resolved
@@ -23,26 +23,11 @@
 
 
 base_requirements = {
-<<<<<<< HEAD
-    f"acryl-datahub[datahub-rest]{_self_pin}",
-    # We require Airflow 2.3.x at minimum, since we need the new DAG listener API.
+    f"acryl-datahub[sql-parser,datahub-rest]{_self_pin}",
+    "pydantic>=2.4.0",
+    # We require Airflow 2.5.x at minimum, since we need the new DAG listener API.
     # We pin to 2.5.x, since we also need typing-extensions>=4.5 in acryl-datahub.
     "apache-airflow>=2.5.0",
-    # OpenLineage provider package required for Airflow 3.0+ compatibility
-    # This replaces the built-in OpenLineage support that was removed in Airflow 3.0
-    "apache-airflow-providers-openlineage>=1.0.0",
-    # FAB provider package required for Airflow 3.0+ authentication
-    "apache-airflow-providers-fab>=1.0.0",
-=======
-    f"acryl-datahub[sql-parser,datahub-rest]{_self_pin}",
-    "pydantic>=2.4.0",
-    # We require Airflow 2.7.x at minimum, to be compatible with the native Airflow Openlineage provider.
-    "apache-airflow>=2.7.0,<3",
-    # We remain restrictive on the versions allowed here to prevent
-    # us from being broken by backwards-incompatible changes in the
-    # underlying package.
-    "openlineage-airflow>=1.2.0,<=1.30.1",
->>>>>>> c092e912
 }
 
 plugins: Dict[str, Set[str]] = {
@@ -55,10 +40,10 @@
     "datahub-file": {
         f"acryl-datahub[sync-file-emitter]{_self_pin}",
     },
-<<<<<<< HEAD
     "plugin-v1": set(),
     "plugin-v2": {
         f"acryl-datahub[sql-parser]{_self_pin}",
+        # Airflow 2.x: Use the standalone openlineage-airflow package
         # We remain restrictive on the versions allowed here to prevent
         # us from being broken by backwards-incompatible changes in the
         # underlying package.
@@ -68,20 +53,14 @@
     "plugin-v2-airflow3": {
         f"acryl-datahub[sql-parser]{_self_pin}",
         # Airflow 3.0+ uses the native apache-airflow-providers-openlineage provider
-        # instead of the standalone openlineage-airflow package
+        # instead of the standalone openlineage-airflow package.
+        # This provider is required for SQL lineage extraction to work.
+        "apache-airflow-providers-openlineage>=1.0.0",
     },
-=======
->>>>>>> c092e912
 }
 
 # Require some plugins by default.
 base_requirements.update(plugins["datahub-rest"])
-<<<<<<< HEAD
-# Note: plugin-v2 or plugin-v2-airflow3 should be explicitly requested as an extra
-# They are NOT included in base_requirements to avoid pulling in openlineage-airflow
-# when it's not needed (Airflow 3.0 uses native provider instead)
-=======
->>>>>>> c092e912
 
 
 mypy_stubs = {
